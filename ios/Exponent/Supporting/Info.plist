--- conflicted
+++ resolved
@@ -113,12 +113,9 @@
 	<true/>
 	<key>UIBackgroundModes</key>
 	<array>
-<<<<<<< HEAD
 		<string>bluetooth-central</string>
 		<string>bluetooth-peripheral</string>
-=======
 		<string>audio</string>
->>>>>>> 9093c6d3
 		<string>fetch</string>
 		<string>location</string>
 	</array>
