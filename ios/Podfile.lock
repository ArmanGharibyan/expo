PODS:
  - ABI29_0_0EXCamera (1.0.0-rc.2):
    - ABI29_0_0EXCore
    - ABI29_0_0EXFaceDetectorInterface
    - ABI29_0_0EXFileSystemInterface
    - ABI29_0_0EXPermissionsInterface
  - ABI29_0_0EXCameraInterface (1.0.0-rc.2):
    - ABI29_0_0EXCore
  - ABI29_0_0EXConstants (1.0.0-rc.2):
    - ABI29_0_0EXConstantsInterface
    - ABI29_0_0EXCore
  - ABI29_0_0EXConstantsInterface (1.0.0-rc.2):
    - ABI29_0_0EXCore
  - ABI29_0_0EXCore (1.0.0-rc.2)
  - ABI29_0_0EXFaceDetector (1.0.0-rc.2):
    - ABI29_0_0EXCore
    - ABI29_0_0EXFaceDetectorInterface
    - GoogleMobileVision/FaceDetector (~> 1.1.0)
    - GoogleMobileVision/MVDataOutput (~> 1.1.0)
  - ABI29_0_0EXFaceDetectorInterface (1.0.0-rc.2):
    - ABI29_0_0EXCore
  - ABI29_0_0EXFileSystem (1.0.0-rc.2):
    - ABI29_0_0EXCore
    - ABI29_0_0EXFileSystemInterface
  - ABI29_0_0EXFileSystemInterface (1.0.0-rc.2):
    - ABI29_0_0EXCore
  - ABI29_0_0EXGL (1.0.0-rc.2):
    - ABI29_0_0EXCameraInterface
    - ABI29_0_0EXCore
    - ABI29_0_0EXFileSystemInterface
    - EXGL-CPP
  - ABI29_0_0EXPermissions (1.0.0-rc.2):
    - ABI29_0_0EXCore
    - ABI29_0_0EXPermissionsInterface
  - ABI29_0_0EXPermissionsInterface (1.0.0-rc.2):
    - ABI29_0_0EXCore
  - ABI29_0_0EXReactNativeAdapter (1.0.0-rc.2):
    - ABI29_0_0EXCore
    - ReactABI29_0_0
  - ABI29_0_0EXSensors (1.0.0-rc.2):
    - ABI29_0_0EXCore
    - ABI29_0_0EXSensorsInterface
  - ABI29_0_0EXSensorsInterface (1.0.0-rc.2):
    - ABI29_0_0EXCore
  - ABI29_0_0EXSMS (1.0.0-rc.2):
    - ABI29_0_0EXCore
  - ABI30_0_0EXAdsAdMob (1.0.0-rc.0):
    - ABI30_0_0EXCore
    - Google-Mobile-Ads-SDK
  - ABI30_0_0EXBarCodeScanner (1.0.0-rc.0):
    - ABI30_0_0EXCore
  - ABI30_0_0EXBarCodeScannerInterface (1.0.0-rc.0):
    - ABI30_0_0EXCore
  - ABI30_0_0EXCamera (1.1.0-rc.0):
    - ABI30_0_0EXBarCodeScannerInterface
    - ABI30_0_0EXCore
    - ABI30_0_0EXFaceDetectorInterface
    - ABI30_0_0EXFileSystemInterface
    - ABI30_0_0EXImageLoaderInterface
    - ABI30_0_0EXPermissionsInterface
  - ABI30_0_0EXCameraInterface (1.0.2-rc.0):
    - ABI30_0_0EXCore
  - ABI30_0_0EXConstants (1.0.2-rc.0):
    - ABI30_0_0EXConstantsInterface
    - ABI30_0_0EXCore
  - ABI30_0_0EXConstantsInterface (1.0.2-rc.0):
    - ABI30_0_0EXCore
  - ABI30_0_0EXContacts (1.0.0-rc.0):
    - ABI30_0_0EXCore
    - ABI30_0_0EXFileSystemInterface
    - ABI30_0_0EXPermissionsInterface
  - ABI30_0_0EXCore (1.1.0-rc.0)
  - ABI30_0_0EXFaceDetector (1.0.2-rc.0):
    - ABI30_0_0EXCore
    - ABI30_0_0EXFaceDetectorInterface
    - GoogleMobileVision/FaceDetector (~> 1.1.0)
    - GoogleMobileVision/MVDataOutput (~> 1.1.0)
  - ABI30_0_0EXFaceDetectorInterface (1.0.2-rc.0):
    - ABI30_0_0EXCore
  - ABI30_0_0EXFileSystem (1.0.2-rc.0):
    - ABI30_0_0EXCore
    - ABI30_0_0EXFileSystemInterface
  - ABI30_0_0EXFileSystemInterface (1.0.2-rc.0):
    - ABI30_0_0EXCore
  - ABI30_0_0EXFont (1.0.0-rc.0):
    - ABI30_0_0EXCore
    - ABI30_0_0EXFontInterface
  - ABI30_0_0EXFontInterface (1.0.0-rc.0):
    - ABI30_0_0EXCore
  - ABI30_0_0EXGL (1.0.2-rc.0):
    - ABI30_0_0EXCameraInterface
    - ABI30_0_0EXCore
    - ABI30_0_0EXFileSystemInterface
    - EXGL-CPP
  - ABI30_0_0EXImageLoaderInterface (1.0.0-rc.0):
    - ABI30_0_0EXCore
  - ABI30_0_0EXLocalAuthentication (1.0.0):
    - ABI30_0_0EXConstantsInterface
    - ABI30_0_0EXCore
  - ABI30_0_0EXLocation (1.0.0-rc.0):
    - ABI30_0_0EXCore
    - ABI30_0_0EXPermissionsInterface
  - ABI30_0_0EXMediaLibrary (1.0.0-rc.0):
    - ABI30_0_0EXCore
    - ABI30_0_0EXPermissionsInterface
  - ABI30_0_0EXPermissions (1.1.0-rc.0):
    - ABI30_0_0EXCore
    - ABI30_0_0EXPermissionsInterface
  - ABI30_0_0EXPermissionsInterface (1.1.0-rc.0):
    - ABI30_0_0EXCore
  - ABI30_0_0EXPrint (1.0.0-rc.0):
    - ABI30_0_0EXCore
  - ABI30_0_0EXReactNativeAdapter (1.1.0-rc.0):
    - ABI30_0_0EXCore
    - ABI30_0_0EXFontInterface
    - ReactABI30_0_0
  - ABI30_0_0EXSegment (1.0.0-rc.0):
    - ABI30_0_0EXCore
    - Analytics (~> 3.5)
  - ABI30_0_0EXSensors (1.0.2-rc.0):
    - ABI30_0_0EXCore
    - ABI30_0_0EXSensorsInterface
  - ABI30_0_0EXSensorsInterface (1.0.2-rc.0):
    - ABI30_0_0EXCore
  - ABI30_0_0EXSMS (1.0.2-rc.0):
    - ABI30_0_0EXCore
  - ABI31_0_0EXAdsAdMob (1.0.0):
    - ABI31_0_0EXCore
    - Google-Mobile-Ads-SDK
  - ABI31_0_0EXBarCodeScanner (1.0.0):
    - ABI31_0_0EXCore
  - ABI31_0_0EXBarCodeScannerInterface (1.0.0):
    - ABI31_0_0EXCore
  - ABI31_0_0EXCamera (1.1.1):
    - ABI31_0_0EXBarCodeScannerInterface
    - ABI31_0_0EXCore
    - ABI31_0_0EXFaceDetectorInterface
    - ABI31_0_0EXFileSystemInterface
    - ABI31_0_0EXImageLoaderInterface
    - ABI31_0_0EXPermissionsInterface
  - ABI31_0_0EXCameraInterface (1.0.2):
    - ABI31_0_0EXCore
  - ABI31_0_0EXConstants (1.0.2):
    - ABI31_0_0EXConstantsInterface
    - ABI31_0_0EXCore
  - ABI31_0_0EXConstantsInterface (1.0.2):
    - ABI31_0_0EXCore
  - ABI31_0_0EXContacts (1.0.0):
    - ABI31_0_0EXCore
    - ABI31_0_0EXFileSystemInterface
    - ABI31_0_0EXPermissionsInterface
  - ABI31_0_0EXCore (1.1.0)
  - ABI31_0_0EXFaceDetector (1.0.2):
    - ABI31_0_0EXCore
    - ABI31_0_0EXFaceDetectorInterface
    - GoogleMobileVision/FaceDetector (~> 1.1.0)
    - GoogleMobileVision/MVDataOutput (~> 1.1.0)
  - ABI31_0_0EXFaceDetectorInterface (1.0.2):
    - ABI31_0_0EXCore
  - ABI31_0_0EXFileSystem (1.0.2):
    - ABI31_0_0EXCore
    - ABI31_0_0EXFileSystemInterface
  - ABI31_0_0EXFileSystemInterface (1.0.2):
    - ABI31_0_0EXCore
  - ABI31_0_0EXFont (1.0.0):
    - ABI31_0_0EXCore
    - ABI31_0_0EXFontInterface
  - ABI31_0_0EXFontInterface (1.0.0):
    - ABI31_0_0EXCore
  - ABI31_0_0EXGL (1.0.2):
    - ABI31_0_0EXCameraInterface
    - ABI31_0_0EXCore
    - ABI31_0_0EXFileSystemInterface
    - EXGL-CPP
  - ABI31_0_0EXImageLoaderInterface (1.0.0):
    - ABI31_0_0EXCore
  - ABI31_0_0EXLocalAuthentication (1.0.0):
    - ABI31_0_0EXConstantsInterface
    - ABI31_0_0EXCore
  - ABI31_0_0EXLocalization (1.0.0):
    - ABI31_0_0EXCore
  - ABI31_0_0EXLocation (1.0.0):
    - ABI31_0_0EXCore
    - ABI31_0_0EXPermissionsInterface
  - ABI31_0_0EXMediaLibrary (1.0.0):
    - ABI31_0_0EXCore
    - ABI31_0_0EXPermissionsInterface
  - ABI31_0_0EXPermissions (1.1.0):
    - ABI31_0_0EXCore
    - ABI31_0_0EXPermissionsInterface
  - ABI31_0_0EXPermissionsInterface (1.1.0):
    - ABI31_0_0EXCore
  - ABI31_0_0EXPrint (1.0.0):
    - ABI31_0_0EXCore
  - ABI31_0_0EXReactNativeAdapter (1.1.1):
    - ABI31_0_0EXCore
    - ABI31_0_0EXFontInterface
    - ReactABI31_0_0
  - ABI31_0_0EXSegment (1.0.0):
    - ABI31_0_0EXConstantsInterface
    - ABI31_0_0EXCore
    - Analytics (~> 3.5)
  - ABI31_0_0EXSensors (1.0.2):
    - ABI31_0_0EXCore
    - ABI31_0_0EXSensorsInterface
  - ABI31_0_0EXSensorsInterface (1.0.2):
    - ABI31_0_0EXCore
  - ABI31_0_0EXSMS (1.0.2):
    - ABI31_0_0EXCore
  - ABI32_0_0EXAdsAdMob (1.1.0):
    - ABI32_0_0EXCore
    - Google-Mobile-Ads-SDK
  - ABI32_0_0EXAppAuth (1.0.0):
    - ABI32_0_0EXCore
    - AppAuth
  - ABI32_0_0EXAppLoaderProvider (1.0.0)
  - ABI32_0_0EXBackgroundFetch (1.0.0):
    - ABI32_0_0EXCore
    - ABI32_0_0EXTaskManagerInterface
  - ABI32_0_0EXBarCodeScanner (1.1.0):
    - ABI32_0_0EXCore
  - ABI32_0_0EXBarCodeScannerInterface (1.1.0):
    - ABI32_0_0EXCore
  - ABI32_0_0EXCamera (1.2.0):
    - ABI32_0_0EXBarCodeScannerInterface
    - ABI32_0_0EXCore
    - ABI32_0_0EXFaceDetectorInterface
    - ABI32_0_0EXFileSystemInterface
    - ABI32_0_0EXImageLoaderInterface
    - ABI32_0_0EXPermissionsInterface
  - ABI32_0_0EXCameraInterface (1.1.0):
    - ABI32_0_0EXCore
  - ABI32_0_0EXConstants (1.1.0):
    - ABI32_0_0EXConstantsInterface
    - ABI32_0_0EXCore
  - ABI32_0_0EXConstantsInterface (1.1.0):
    - ABI32_0_0EXCore
  - ABI32_0_0EXContacts (1.1.0):
    - ABI32_0_0EXCore
    - ABI32_0_0EXFileSystemInterface
    - ABI32_0_0EXPermissionsInterface
  - ABI32_0_0EXCore (1.2.0)
  - ABI32_0_0EXErrors (0.0.1):
    - ABI32_0_0EXCore
  - ABI32_0_0EXFaceDetector (1.1.0):
    - ABI32_0_0EXCore
    - ABI32_0_0EXFaceDetectorInterface
    - GoogleMobileVision/FaceDetector (~> 1.1.0)
    - GoogleMobileVision/MVDataOutput (~> 1.1.0)
  - ABI32_0_0EXFaceDetectorInterface (1.1.0):
    - ABI32_0_0EXCore
  - ABI32_0_0EXFileSystem (1.1.0):
    - ABI32_0_0EXCore
    - ABI32_0_0EXFileSystemInterface
  - ABI32_0_0EXFileSystemInterface (1.1.0):
    - ABI32_0_0EXCore
  - ABI32_0_0EXFont (1.1.0):
    - ABI32_0_0EXCore
    - ABI32_0_0EXFontInterface
  - ABI32_0_0EXFontInterface (1.1.0):
    - ABI32_0_0EXCore
  - ABI32_0_0EXGL (1.1.0):
    - ABI32_0_0EXCameraInterface
    - ABI32_0_0EXCore
    - ABI32_0_0EXFileSystemInterface
    - EXGL-CPP
  - ABI32_0_0EXGoogleSignIn (1.1.0):
    - ABI32_0_0EXCore
    - GoogleSignIn (~> 4.4)
  - ABI32_0_0EXImageLoaderInterface (1.1.0):
    - ABI32_0_0EXCore
  - ABI32_0_0EXLocalAuthentication (1.1.0):
    - ABI32_0_0EXConstantsInterface
    - ABI32_0_0EXCore
  - ABI32_0_0EXLocalization (1.0.0):
    - ABI32_0_0EXCore
  - ABI32_0_0EXLocation (1.1.0):
    - ABI32_0_0EXCore
    - ABI32_0_0EXPermissionsInterface
    - ABI32_0_0EXTaskManagerInterface
  - ABI32_0_0EXMediaLibrary (1.1.0):
    - ABI32_0_0EXCore
    - ABI32_0_0EXPermissionsInterface
  - ABI32_0_0EXPermissions (1.2.0):
    - ABI32_0_0EXCore
    - ABI32_0_0EXPermissionsInterface
  - ABI32_0_0EXPermissionsInterface (1.2.0):
    - ABI32_0_0EXCore
  - ABI32_0_0EXPrint (2.0.0-alpha.0):
    - ABI32_0_0EXCore
  - ABI32_0_0EXReactNativeAdapter (1.2.0):
    - ABI32_0_0EXCore
    - ABI32_0_0EXFontInterface
    - ReactABI32_0_0
  - ABI32_0_0EXSegment (1.1.0):
    - ABI32_0_0EXConstantsInterface
    - ABI32_0_0EXCore
    - Analytics (~> 3.5)
  - ABI32_0_0EXSensors (1.1.0):
    - ABI32_0_0EXCore
    - ABI32_0_0EXSensorsInterface
  - ABI32_0_0EXSensorsInterface (1.1.0):
    - ABI32_0_0EXCore
  - ABI32_0_0EXSMS (1.1.0):
    - ABI32_0_0EXCore
  - ABI32_0_0EXTaskManager (1.0.0):
    - ABI32_0_0EXConstantsInterface
    - ABI32_0_0EXCore
    - ABI32_0_0EXTaskManagerInterface
  - ABI32_0_0EXTaskManagerInterface (1.0.0):
    - ABI32_0_0EXCore
  - Amplitude-iOS (3.14.1)
  - Analytics (3.6.10)
  - AppAuth (0.95.0)
  - Bolts (1.9.0):
    - Bolts/AppLinks (= 1.9.0)
    - Bolts/Tasks (= 1.9.0)
  - Bolts/AppLinks (1.9.0):
    - Bolts/Tasks
  - Bolts/Tasks (1.9.0)
  - boost-for-react-native (1.63.0)
  - Branch (0.24.2):
    - Branch/Core (= 0.24.2)
  - Branch/Core (0.24.2)
  - CocoaLumberjack (3.2.1):
    - CocoaLumberjack/Default (= 3.2.1)
    - CocoaLumberjack/Extensions (= 3.2.1)
  - CocoaLumberjack/Default (3.2.1)
  - CocoaLumberjack/Extensions (3.2.1):
    - CocoaLumberjack/Default
  - Crashlytics (3.12.0):
    - Fabric (~> 1.9.0)
  - DoubleConversion (1.1.6)
  - EXAdsAdMob (4.0.0):
    - Google-Mobile-Ads-SDK
    - UMCore
  - EXAdsFacebook (4.0.0):
    - FBAudienceNetwork
    - UMCore
  - EXAmplitude (4.0.0):
    - Amplitude-iOS
    - UMConstantsInterface
    - UMCore
  - EXAppAuth (4.0.0):
    - AppAuth
<<<<<<< HEAD
    - EXCore
  - EXAppLoaderProvider (3.0.0)
  - EXAV (3.0.0):
    - EXCore
    - EXPermissionsInterface
  - EXBackgroundFetch (3.0.0):
    - EXCore
    - EXTaskManagerInterface
  - EXBarCodeScanner (3.0.0):
    - EXCore
  - EXBarCodeScannerInterface (3.0.0)
  - EXBlur (3.0.0):
    - EXCore
  - EXBluetooth (1.0.0):
    - EXCore
  - EXBrightness (3.0.0):
    - EXCore
  - EXCalendar (3.0.0):
    - EXCore
    - EXPermissionsInterface
  - EXCamera (3.0.0):
    - EXBarCodeScannerInterface
    - EXCore
    - EXFaceDetectorInterface
    - EXFileSystemInterface
    - EXImageLoaderInterface
    - EXPermissionsInterface
  - EXCameraInterface (3.0.0)
  - EXConstants (3.0.0):
    - EXConstantsInterface
    - EXCore
  - EXConstantsInterface (3.0.0)
  - EXContacts (3.0.0):
    - EXCore
    - EXFileSystemInterface
    - EXPermissionsInterface
  - EXCore (3.0.1)
  - EXCrypto (3.0.0):
    - EXCore
  - EXDocumentPicker (3.0.0):
    - EXCore
    - EXFileSystemInterface
  - EXErrors (3.0.0):
    - EXCore
  - EXFacebook (3.0.0):
    - EXConstantsInterface
    - EXCore
=======
    - UMCore
  - EXAppLoaderProvider (4.0.0)
  - EXAV (4.1.0):
    - UMCore
    - UMPermissionsInterface
  - EXBackgroundFetch (4.0.0):
    - UMCore
    - UMTaskManagerInterface
  - EXBarCodeScanner (4.0.0):
    - UMCore
  - EXBlur (4.0.0):
    - UMCore
  - EXBrightness (4.0.0):
    - UMCore
  - EXCalendar (4.0.0):
    - UMCore
    - UMPermissionsInterface
  - EXCamera (4.0.0):
    - UMBarCodeScannerInterface
    - UMCore
    - UMFaceDetectorInterface
    - UMFileSystemInterface
    - UMImageLoaderInterface
    - UMPermissionsInterface
  - EXConstants (4.0.0):
    - UMConstantsInterface
    - UMCore
  - EXContacts (4.0.0):
    - UMCore
    - UMFileSystemInterface
    - UMPermissionsInterface
  - EXCrypto (4.0.0):
    - UMCore
  - EXDocumentPicker (4.0.0):
    - UMCore
    - UMFileSystemInterface
  - EXFacebook (4.0.0):
>>>>>>> 9093c6d3
    - FBSDKCoreKit
    - FBSDKLoginKit
    - UMConstantsInterface
    - UMCore
  - EXFaceDetector (4.0.0):
    - GoogleMobileVision/FaceDetector (~> 1.1.0)
    - GoogleMobileVision/MVDataOutput (~> 1.1.0)
    - UMCore
    - UMFaceDetectorInterface
  - EXFileSystem (4.0.0):
    - UMCore
    - UMFileSystemInterface
  - EXFont (4.0.0):
    - UMCore
    - UMFontInterface
  - EXGL (4.0.0):
    - EXGL-CPP
    - UMCameraInterface
    - UMCore
    - UMFileSystemInterface
  - EXGL-CPP (4.0.0):
    - EXGL-CPP/UEXGL (= 4.0.0)
  - EXGL-CPP/UEXGL (4.0.0)
  - EXGoogleSignIn (4.0.0):
    - GoogleSignIn (~> 4.4)
    - UMCore
  - EXHaptics (4.0.0):
    - UMCore
  - EXImageManipulator (4.0.0):
    - UMCore
    - UMFileSystemInterface
    - UMImageLoaderInterface
  - EXImagePicker (4.0.0):
    - UMCore
    - UMFileSystemInterface
  - EXKeepAwake (4.0.0):
    - UMCore
  - EXLinearGradient (4.0.0):
    - UMCore
  - EXLocalAuthentication (4.0.0):
    - UMConstantsInterface
    - UMCore
  - EXLocalization (4.0.0):
    - UMCore
  - EXLocation (4.0.0):
    - UMCore
    - UMPermissionsInterface
    - UMTaskManagerInterface
  - EXMailComposer (4.0.0):
    - UMCore
  - EXMediaLibrary (4.0.0):
    - UMCore
    - UMPermissionsInterface
  - EXPermissions (4.0.0):
    - UMCore
    - UMPermissionsInterface
  - EXPrint (4.0.0):
    - UMCore
  - EXRandom (4.0.0):
    - UMCore
  - EXSecureStore (4.0.0):
    - UMCore
  - EXSegment (4.0.0):
    - Analytics (~> 3.5)
    - UMConstantsInterface
    - UMCore
  - EXSensors (4.0.0):
    - UMCore
    - UMSensorsInterface
  - EXSharing (2.0.0):
    - UMCore
    - UMFileSystemInterface
  - EXSMS (4.0.0):
    - UMCore
  - EXSpeech (4.0.0):
    - UMCore
  - EXSQLite (4.0.0):
    - UMCore
  - EXTaskManager (4.0.0):
    - UMConstantsInterface
    - UMCore
    - UMTaskManagerInterface
  - EXWebBrowser (4.0.0):
    - UMCore
  - Fabric (1.9.0)
  - FBAudienceNetwork (5.1.1)
  - FBSDKCoreKit (4.40.0):
    - Bolts (~> 1.9)
  - FBSDKLoginKit (4.40.0):
    - FBSDKCoreKit
  - Folly (2016.10.31.00):
    - boost-for-react-native
    - DoubleConversion
    - glog
  - glog (0.3.5)
  - Google-Maps-iOS-Utils (2.1.0):
    - Google-Maps-iOS-Utils/Clustering (= 2.1.0)
    - Google-Maps-iOS-Utils/Geometry (= 2.1.0)
    - Google-Maps-iOS-Utils/Heatmap (= 2.1.0)
    - Google-Maps-iOS-Utils/QuadTree (= 2.1.0)
    - GoogleMaps
  - Google-Maps-iOS-Utils/Clustering (2.1.0):
    - Google-Maps-iOS-Utils/QuadTree
    - GoogleMaps
  - Google-Maps-iOS-Utils/Geometry (2.1.0):
    - GoogleMaps
  - Google-Maps-iOS-Utils/Heatmap (2.1.0):
    - Google-Maps-iOS-Utils/QuadTree
    - GoogleMaps
  - Google-Maps-iOS-Utils/QuadTree (2.1.0):
    - GoogleMaps
  - Google-Mobile-Ads-SDK (7.22.0)
  - GoogleInterchangeUtilities (1.2.2):
    - GoogleSymbolUtilities (~> 1.1)
  - GoogleMaps (2.5.0):
    - GoogleMaps/Maps (= 2.5.0)
  - GoogleMaps/Base (2.5.0)
  - GoogleMaps/Maps (2.5.0):
    - GoogleMaps/Base
  - GoogleMobileVision/Detector (1.1.0):
    - GoogleInterchangeUtilities (~> 1.2)
    - GoogleNetworkingUtilities (~> 1.2)
    - GoogleUtilities (~> 1.3)
  - GoogleMobileVision/FaceDetector (1.1.0):
    - GoogleMobileVision/Detector
  - GoogleMobileVision/MVDataOutput (1.1.0):
    - GoogleMobileVision/Detector
  - GoogleNetworkingUtilities (1.2.2):
    - GoogleSymbolUtilities (~> 1.1)
  - GoogleSignIn (4.4.0):
    - "GoogleToolboxForMac/NSDictionary+URLArguments (~> 2.1)"
    - "GoogleToolboxForMac/NSString+URLArguments (~> 2.1)"
    - GTMSessionFetcher/Core (~> 1.1)
  - GoogleSymbolUtilities (1.1.2)
  - GoogleToolboxForMac/DebugUtils (2.2.0):
    - GoogleToolboxForMac/Defines (= 2.2.0)
  - GoogleToolboxForMac/Defines (2.2.0)
  - "GoogleToolboxForMac/NSDictionary+URLArguments (2.2.0)":
    - GoogleToolboxForMac/DebugUtils (= 2.2.0)
    - GoogleToolboxForMac/Defines (= 2.2.0)
    - "GoogleToolboxForMac/NSString+URLArguments (= 2.2.0)"
  - "GoogleToolboxForMac/NSString+URLArguments (2.2.0)"
  - GoogleUtilities (1.3.2):
    - GoogleSymbolUtilities (~> 1.1)
  - GTMSessionFetcher/Core (1.2.1)
  - JKBigInteger2 (0.0.5)
  - lottie-ios (2.5.2)
  - React (0.57.1):
    - React/Core (= 0.57.1)
  - React/ART (0.57.1):
    - React/Core
  - React/Core (0.57.1):
    - yoga (= 0.57.1.React)
  - React/CxxBridge (0.57.1):
    - Folly (= 2016.10.31.00)
    - React/Core
    - React/cxxreact
  - React/cxxreact (0.57.1):
    - boost-for-react-native (= 1.63.0)
    - Folly (= 2016.10.31.00)
    - React/jschelpers
    - React/jsinspector
  - React/DevSupport (0.57.1):
    - React/Core
    - React/RCTWebSocket
  - React/fishhook (0.57.1)
  - React/jschelpers (0.57.1):
    - Folly (= 2016.10.31.00)
    - React/PrivateDatabase
  - React/jsinspector (0.57.1)
  - React/PrivateDatabase (0.57.1)
  - React/RCTActionSheet (0.57.1):
    - React/Core
  - React/RCTAnimation (0.57.1):
    - React/Core
  - React/RCTBlob (0.57.1):
    - React/Core
  - React/RCTCameraRoll (0.57.1):
    - React/Core
    - React/RCTImage
  - React/RCTGeolocation (0.57.1):
    - React/Core
  - React/RCTImage (0.57.1):
    - React/Core
    - React/RCTNetwork
  - React/RCTNetwork (0.57.1):
    - React/Core
  - React/RCTText (0.57.1):
    - React/Core
  - React/RCTVibration (0.57.1):
    - React/Core
  - React/RCTWebSocket (0.57.1):
    - React/Core
    - React/fishhook
    - React/RCTBlob
  - ReactABI26_0_0/ABI26_0_0jschelpers (0.54.2):
    - Folly (= 2016.10.31.00)
    - ReactABI26_0_0/ABI26_0_0PrivateDatabase
  - ReactABI26_0_0/ABI26_0_0jsinspector (0.54.2)
  - ReactABI26_0_0/ABI26_0_0PrivateDatabase (0.54.2)
  - ReactABI26_0_0/ART (0.54.2):
    - ReactABI26_0_0/Core
  - ReactABI26_0_0/Core (0.54.2):
    - yogaABI26_0_0 (= 0.54.2.React)
  - ReactABI26_0_0/CxxBridge (0.54.2):
    - Folly (= 2016.10.31.00)
    - ReactABI26_0_0/Core
    - ReactABI26_0_0/cxxReactABI26_0_0
  - ReactABI26_0_0/cxxReactABI26_0_0 (0.54.2):
    - boost-for-react-native (= 1.63.0)
    - Folly (= 2016.10.31.00)
    - ReactABI26_0_0/ABI26_0_0jschelpers
    - ReactABI26_0_0/ABI26_0_0jsinspector
  - ReactABI26_0_0/DevSupport (0.54.2):
    - ReactABI26_0_0/Core
    - ReactABI26_0_0/RCTWebSocket
  - ReactABI26_0_0/Expo (0.54.2):
    - Amplitude-iOS
    - Analytics
    - AppAuth
    - Branch
    - EXGL-CPP
    - FBAudienceNetwork
    - FBSDKCoreKit
    - FBSDKLoginKit
    - Google-Mobile-Ads-SDK
    - GoogleMaps
    - GoogleSignIn
    - JKBigInteger2
    - lottie-ios
    - ReactABI26_0_0/Core
  - ReactABI26_0_0/ExpoOptional (0.54.2):
    - GoogleMobileVision/FaceDetector
    - GoogleMobileVision/MVDataOutput
    - ReactABI26_0_0/Expo
  - ReactABI26_0_0/fishhook (0.54.2)
  - ReactABI26_0_0/RCTActionSheet (0.54.2):
    - ReactABI26_0_0/Core
  - ReactABI26_0_0/RCTAnimation (0.54.2):
    - ReactABI26_0_0/Core
  - ReactABI26_0_0/RCTBlob (0.54.2):
    - ReactABI26_0_0/Core
  - ReactABI26_0_0/RCTCameraRoll (0.54.2):
    - React/RCTImage
    - ReactABI26_0_0/Core
  - ReactABI26_0_0/RCTGeolocation (0.54.2):
    - ReactABI26_0_0/Core
  - ReactABI26_0_0/RCTImage (0.54.2):
    - ReactABI26_0_0/Core
    - ReactABI26_0_0/RCTNetwork
  - ReactABI26_0_0/RCTNetwork (0.54.2):
    - ReactABI26_0_0/Core
  - ReactABI26_0_0/RCTText (0.54.2):
    - ReactABI26_0_0/Core
  - ReactABI26_0_0/RCTVibration (0.54.2):
    - ReactABI26_0_0/Core
  - ReactABI26_0_0/RCTWebSocket (0.54.2):
    - ReactABI26_0_0/Core
    - ReactABI26_0_0/fishhook
    - ReactABI26_0_0/RCTBlob
  - ReactABI27_0_0/ABI27_0_0fabric (0.55.2):
    - Folly (= 2016.10.31.00)
  - ReactABI27_0_0/ABI27_0_0jschelpers (0.55.2):
    - Folly (= 2016.10.31.00)
    - ReactABI27_0_0/ABI27_0_0PrivateDatabase
  - ReactABI27_0_0/ABI27_0_0jsinspector (0.55.2)
  - ReactABI27_0_0/ABI27_0_0PrivateDatabase (0.55.2)
  - ReactABI27_0_0/ART (0.55.2):
    - ReactABI27_0_0/Core
  - ReactABI27_0_0/Core (0.55.2):
    - ReactABI27_0_0/ABI27_0_0fabric
    - yogaABI27_0_0 (= 0.55.2.React)
  - ReactABI27_0_0/CxxBridge (0.55.2):
    - Folly (= 2016.10.31.00)
    - ReactABI27_0_0/Core
    - ReactABI27_0_0/cxxReactABI27_0_0
  - ReactABI27_0_0/cxxReactABI27_0_0 (0.55.2):
    - boost-for-react-native (= 1.63.0)
    - Folly (= 2016.10.31.00)
    - ReactABI27_0_0/ABI27_0_0jschelpers
    - ReactABI27_0_0/ABI27_0_0jsinspector
  - ReactABI27_0_0/DevSupport (0.55.2):
    - ReactABI27_0_0/Core
    - ReactABI27_0_0/RCTWebSocket
  - ReactABI27_0_0/Expo (0.55.2):
    - Amplitude-iOS
    - Analytics
    - AppAuth
    - Branch
    - EXGL-CPP
    - FBAudienceNetwork
    - FBSDKCoreKit
    - FBSDKLoginKit
    - Google-Mobile-Ads-SDK
    - GoogleMaps
    - GoogleSignIn
    - JKBigInteger2
    - lottie-ios
    - ReactABI27_0_0/Core
  - ReactABI27_0_0/ExpoOptional (0.55.2):
    - GoogleMobileVision/FaceDetector
    - GoogleMobileVision/MVDataOutput
    - ReactABI27_0_0/Expo
  - ReactABI27_0_0/fishhook (0.55.2)
  - ReactABI27_0_0/RCTActionSheet (0.55.2):
    - ReactABI27_0_0/Core
  - ReactABI27_0_0/RCTAnimation (0.55.2):
    - ReactABI27_0_0/Core
  - ReactABI27_0_0/RCTBlob (0.55.2):
    - ReactABI27_0_0/Core
  - ReactABI27_0_0/RCTCameraRoll (0.55.2):
    - React/RCTImage
    - ReactABI27_0_0/Core
  - ReactABI27_0_0/RCTGeolocation (0.55.2):
    - ReactABI27_0_0/Core
  - ReactABI27_0_0/RCTImage (0.55.2):
    - ReactABI27_0_0/Core
    - ReactABI27_0_0/RCTNetwork
  - ReactABI27_0_0/RCTNetwork (0.55.2):
    - ReactABI27_0_0/Core
  - ReactABI27_0_0/RCTText (0.55.2):
    - ReactABI27_0_0/Core
  - ReactABI27_0_0/RCTVibration (0.55.2):
    - ReactABI27_0_0/Core
  - ReactABI27_0_0/RCTWebSocket (0.55.2):
    - ReactABI27_0_0/Core
    - ReactABI27_0_0/fishhook
    - ReactABI27_0_0/RCTBlob
  - ReactABI28_0_0/ABI28_0_0jschelpers (0.55.4):
    - Folly (= 2016.10.31.00)
    - ReactABI28_0_0/ABI28_0_0PrivateDatabase
  - ReactABI28_0_0/ABI28_0_0jsinspector (0.55.4)
  - ReactABI28_0_0/ABI28_0_0PrivateDatabase (0.55.4)
  - ReactABI28_0_0/ART (0.55.4):
    - ReactABI28_0_0/Core
  - ReactABI28_0_0/Core (0.55.4):
    - yogaABI28_0_0 (= 0.55.4.React)
  - ReactABI28_0_0/CxxBridge (0.55.4):
    - Folly (= 2016.10.31.00)
    - ReactABI28_0_0/Core
    - ReactABI28_0_0/cxxReactABI28_0_0
  - ReactABI28_0_0/cxxReactABI28_0_0 (0.55.4):
    - boost-for-react-native (= 1.63.0)
    - Folly (= 2016.10.31.00)
    - ReactABI28_0_0/ABI28_0_0jschelpers
    - ReactABI28_0_0/ABI28_0_0jsinspector
  - ReactABI28_0_0/DevSupport (0.55.4):
    - ReactABI28_0_0/Core
    - ReactABI28_0_0/RCTWebSocket
  - ReactABI28_0_0/Expo (0.55.4):
    - Amplitude-iOS
    - Analytics
    - AppAuth
    - Branch
    - EXGL-CPP
    - FBAudienceNetwork
    - FBSDKCoreKit
    - FBSDKLoginKit
    - Google-Maps-iOS-Utils
    - Google-Mobile-Ads-SDK
    - GoogleMaps
    - GoogleSignIn
    - JKBigInteger2
    - lottie-ios
    - ReactABI28_0_0/Core
  - ReactABI28_0_0/ExpoOptional (0.55.4):
    - GoogleMobileVision/FaceDetector
    - GoogleMobileVision/MVDataOutput
    - ReactABI28_0_0/Expo
  - ReactABI28_0_0/fishhook (0.55.4)
  - ReactABI28_0_0/RCTActionSheet (0.55.4):
    - ReactABI28_0_0/Core
  - ReactABI28_0_0/RCTAnimation (0.55.4):
    - ReactABI28_0_0/Core
  - ReactABI28_0_0/RCTBlob (0.55.4):
    - ReactABI28_0_0/Core
  - ReactABI28_0_0/RCTCameraRoll (0.55.4):
    - React/RCTImage
    - ReactABI28_0_0/Core
  - ReactABI28_0_0/RCTGeolocation (0.55.4):
    - ReactABI28_0_0/Core
  - ReactABI28_0_0/RCTImage (0.55.4):
    - ReactABI28_0_0/Core
    - ReactABI28_0_0/RCTNetwork
  - ReactABI28_0_0/RCTNetwork (0.55.4):
    - ReactABI28_0_0/Core
  - ReactABI28_0_0/RCTText (0.55.4):
    - ReactABI28_0_0/Core
  - ReactABI28_0_0/RCTVibration (0.55.4):
    - ReactABI28_0_0/Core
  - ReactABI28_0_0/RCTWebSocket (0.55.4):
    - ReactABI28_0_0/Core
    - ReactABI28_0_0/fishhook
    - ReactABI28_0_0/RCTBlob
  - ReactABI29_0_0 (0.55.4):
    - ReactABI29_0_0/Core (= 0.55.4)
  - ReactABI29_0_0/ABI29_0_0jschelpers (0.55.4):
    - Folly (= 2016.10.31.00)
    - ReactABI29_0_0/ABI29_0_0PrivateDatabase
  - ReactABI29_0_0/ABI29_0_0jsinspector (0.55.4)
  - ReactABI29_0_0/ABI29_0_0PrivateDatabase (0.55.4)
  - ReactABI29_0_0/ART (0.55.4):
    - ReactABI29_0_0/Core
  - ReactABI29_0_0/Core (0.55.4):
    - yogaABI29_0_0 (= 0.55.4.React)
  - ReactABI29_0_0/CxxBridge (0.55.4):
    - Folly (= 2016.10.31.00)
    - ReactABI29_0_0/Core
    - ReactABI29_0_0/cxxReactABI29_0_0
  - ReactABI29_0_0/cxxReactABI29_0_0 (0.55.4):
    - boost-for-react-native (= 1.63.0)
    - Folly (= 2016.10.31.00)
    - ReactABI29_0_0/ABI29_0_0jschelpers
    - ReactABI29_0_0/ABI29_0_0jsinspector
  - ReactABI29_0_0/DevSupport (0.55.4):
    - ReactABI29_0_0/Core
    - ReactABI29_0_0/RCTWebSocket
  - ReactABI29_0_0/Expo (0.55.4):
    - ABI29_0_0EXCamera
    - ABI29_0_0EXCameraInterface
    - ABI29_0_0EXConstants
    - ABI29_0_0EXConstantsInterface
    - ABI29_0_0EXCore
    - ABI29_0_0EXFaceDetector
    - ABI29_0_0EXFaceDetectorInterface
    - ABI29_0_0EXFileSystem
    - ABI29_0_0EXFileSystemInterface
    - ABI29_0_0EXGL
    - ABI29_0_0EXPermissions
    - ABI29_0_0EXPermissionsInterface
    - ABI29_0_0EXReactNativeAdapter
    - ABI29_0_0EXSensors
    - ABI29_0_0EXSensorsInterface
    - ABI29_0_0EXSMS
    - Amplitude-iOS
    - Analytics
    - AppAuth
    - Branch
    - EXGL-CPP
    - FBAudienceNetwork
    - FBSDKCoreKit
    - FBSDKLoginKit
    - Google-Maps-iOS-Utils
    - Google-Mobile-Ads-SDK
    - GoogleMaps
    - GoogleSignIn
    - JKBigInteger2
    - lottie-ios
    - ReactABI29_0_0/Core
  - ReactABI29_0_0/ExpoOptional (0.55.4):
    - ReactABI29_0_0/Expo
  - ReactABI29_0_0/fishhook (0.55.4)
  - ReactABI29_0_0/RCTActionSheet (0.55.4):
    - ReactABI29_0_0/Core
  - ReactABI29_0_0/RCTAnimation (0.55.4):
    - ReactABI29_0_0/Core
  - ReactABI29_0_0/RCTBlob (0.55.4):
    - ReactABI29_0_0/Core
  - ReactABI29_0_0/RCTCameraRoll (0.55.4):
    - React/RCTImage
    - ReactABI29_0_0/Core
  - ReactABI29_0_0/RCTGeolocation (0.55.4):
    - ReactABI29_0_0/Core
  - ReactABI29_0_0/RCTImage (0.55.4):
    - ReactABI29_0_0/Core
    - ReactABI29_0_0/RCTNetwork
  - ReactABI29_0_0/RCTNetwork (0.55.4):
    - ReactABI29_0_0/Core
  - ReactABI29_0_0/RCTText (0.55.4):
    - ReactABI29_0_0/Core
  - ReactABI29_0_0/RCTVibration (0.55.4):
    - ReactABI29_0_0/Core
  - ReactABI29_0_0/RCTWebSocket (0.55.4):
    - ReactABI29_0_0/Core
    - ReactABI29_0_0/fishhook
    - ReactABI29_0_0/RCTBlob
  - ReactABI30_0_0 (0.55.4):
    - ReactABI30_0_0/Core (= 0.55.4)
  - ReactABI30_0_0/ABI30_0_0jschelpers (0.55.4):
    - Folly (= 2016.10.31.00)
    - ReactABI30_0_0/PrivateDatabase
  - ReactABI30_0_0/ABI30_0_0jsinspector (0.55.4)
  - ReactABI30_0_0/ART (0.55.4):
    - ReactABI30_0_0/Core
  - ReactABI30_0_0/Core (0.55.4):
    - yogaABI30_0_0 (= 0.55.4.React)
  - ReactABI30_0_0/CxxBridge (0.55.4):
    - Folly (= 2016.10.31.00)
    - ReactABI30_0_0/Core
    - ReactABI30_0_0/cxxReactABI30_0_0
  - ReactABI30_0_0/cxxReactABI30_0_0 (0.55.4):
    - boost-for-react-native (= 1.63.0)
    - Folly (= 2016.10.31.00)
    - ReactABI30_0_0/ABI30_0_0jschelpers
    - ReactABI30_0_0/ABI30_0_0jsinspector
  - ReactABI30_0_0/DevSupport (0.55.4):
    - ReactABI30_0_0/Core
    - ReactABI30_0_0/RCTWebSocket
  - ReactABI30_0_0/Expo (0.55.4):
    - ABI30_0_0EXAdsAdMob
    - ABI30_0_0EXBarCodeScanner
    - ABI30_0_0EXBarCodeScannerInterface
    - ABI30_0_0EXCamera
    - ABI30_0_0EXCameraInterface
    - ABI30_0_0EXConstants
    - ABI30_0_0EXConstantsInterface
    - ABI30_0_0EXContacts
    - ABI30_0_0EXCore
    - ABI30_0_0EXFaceDetector
    - ABI30_0_0EXFaceDetectorInterface
    - ABI30_0_0EXFileSystem
    - ABI30_0_0EXFileSystemInterface
    - ABI30_0_0EXFont
    - ABI30_0_0EXFontInterface
    - ABI30_0_0EXGL
    - ABI30_0_0EXImageLoaderInterface
    - ABI30_0_0EXLocalAuthentication
    - ABI30_0_0EXLocation
    - ABI30_0_0EXMediaLibrary
    - ABI30_0_0EXPermissions
    - ABI30_0_0EXPermissionsInterface
    - ABI30_0_0EXPrint
    - ABI30_0_0EXReactNativeAdapter
    - ABI30_0_0EXSegment
    - ABI30_0_0EXSensors
    - ABI30_0_0EXSensorsInterface
    - ABI30_0_0EXSMS
    - Amplitude-iOS
    - Analytics
    - AppAuth
    - Branch
    - EXGL-CPP
    - FBAudienceNetwork
    - FBSDKCoreKit
    - FBSDKLoginKit
    - Google-Maps-iOS-Utils
    - Google-Mobile-Ads-SDK
    - GoogleMaps
    - GoogleSignIn
    - JKBigInteger2
    - lottie-ios
    - ReactABI30_0_0/Core
  - ReactABI30_0_0/ExpoOptional (0.55.4):
    - ReactABI30_0_0/Expo
  - ReactABI30_0_0/fishhook (0.55.4)
  - ReactABI30_0_0/PrivateDatabase (0.55.4)
  - ReactABI30_0_0/RCTActionSheet (0.55.4):
    - ReactABI30_0_0/Core
  - ReactABI30_0_0/RCTAnimation (0.55.4):
    - ReactABI30_0_0/Core
  - ReactABI30_0_0/RCTBlob (0.55.4):
    - ReactABI30_0_0/Core
  - ReactABI30_0_0/RCTCameraRoll (0.55.4):
    - React/RCTImage
    - ReactABI30_0_0/Core
  - ReactABI30_0_0/RCTGeolocation (0.55.4):
    - ReactABI30_0_0/Core
  - ReactABI30_0_0/RCTImage (0.55.4):
    - ReactABI30_0_0/Core
    - ReactABI30_0_0/RCTNetwork
  - ReactABI30_0_0/RCTNetwork (0.55.4):
    - ReactABI30_0_0/Core
  - ReactABI30_0_0/RCTText (0.55.4):
    - ReactABI30_0_0/Core
  - ReactABI30_0_0/RCTVibration (0.55.4):
    - ReactABI30_0_0/Core
  - ReactABI30_0_0/RCTWebSocket (0.55.4):
    - ReactABI30_0_0/Core
    - ReactABI30_0_0/fishhook
    - ReactABI30_0_0/RCTBlob
  - ReactABI31_0_0 (0.57.1):
    - ReactABI31_0_0/Core (= 0.57.1)
  - ReactABI31_0_0/ABI31_0_0jschelpers (0.57.1):
    - Folly (= 2016.10.31.00)
    - ReactABI31_0_0/PrivateDatabase
  - ReactABI31_0_0/ABI31_0_0jsinspector (0.57.1)
  - ReactABI31_0_0/ART (0.57.1):
    - ReactABI31_0_0/Core
  - ReactABI31_0_0/Core (0.57.1):
    - yogaABI31_0_0 (= 0.57.1.React)
  - ReactABI31_0_0/CxxBridge (0.57.1):
    - Folly (= 2016.10.31.00)
    - ReactABI31_0_0/Core
    - ReactABI31_0_0/cxxReactABI31_0_0
  - ReactABI31_0_0/cxxReactABI31_0_0 (0.57.1):
    - boost-for-react-native (= 1.63.0)
    - Folly (= 2016.10.31.00)
    - ReactABI31_0_0/ABI31_0_0jschelpers
    - ReactABI31_0_0/ABI31_0_0jsinspector
  - ReactABI31_0_0/DevSupport (0.57.1):
    - ReactABI31_0_0/Core
    - ReactABI31_0_0/RCTWebSocket
  - ReactABI31_0_0/Expo (0.57.1):
    - ABI31_0_0EXAdsAdMob
    - ABI31_0_0EXBarCodeScanner
    - ABI31_0_0EXBarCodeScannerInterface
    - ABI31_0_0EXCamera
    - ABI31_0_0EXCameraInterface
    - ABI31_0_0EXConstants
    - ABI31_0_0EXConstantsInterface
    - ABI31_0_0EXContacts
    - ABI31_0_0EXCore
    - ABI31_0_0EXFaceDetector
    - ABI31_0_0EXFaceDetectorInterface
    - ABI31_0_0EXFileSystem
    - ABI31_0_0EXFileSystemInterface
    - ABI31_0_0EXFont
    - ABI31_0_0EXFontInterface
    - ABI31_0_0EXGL
    - ABI31_0_0EXImageLoaderInterface
    - ABI31_0_0EXLocalAuthentication
    - ABI31_0_0EXLocalization
    - ABI31_0_0EXLocation
    - ABI31_0_0EXMediaLibrary
    - ABI31_0_0EXPermissions
    - ABI31_0_0EXPermissionsInterface
    - ABI31_0_0EXPrint
    - ABI31_0_0EXReactNativeAdapter
    - ABI31_0_0EXSegment
    - ABI31_0_0EXSensors
    - ABI31_0_0EXSensorsInterface
    - ABI31_0_0EXSMS
    - Amplitude-iOS
    - Analytics
    - AppAuth
    - Branch
    - EXGL-CPP
    - FBAudienceNetwork
    - FBSDKCoreKit
    - FBSDKLoginKit
    - Google-Maps-iOS-Utils
    - Google-Mobile-Ads-SDK
    - GoogleMaps
    - GoogleSignIn
    - JKBigInteger2
    - lottie-ios
    - ReactABI31_0_0/Core
  - ReactABI31_0_0/ExpoOptional (0.57.1):
    - ReactABI31_0_0/Expo
  - ReactABI31_0_0/fishhook (0.57.1)
  - ReactABI31_0_0/PrivateDatabase (0.57.1)
  - ReactABI31_0_0/RCTActionSheet (0.57.1):
    - ReactABI31_0_0/Core
  - ReactABI31_0_0/RCTAnimation (0.57.1):
    - ReactABI31_0_0/Core
  - ReactABI31_0_0/RCTBlob (0.57.1):
    - ReactABI31_0_0/Core
  - ReactABI31_0_0/RCTCameraRoll (0.57.1):
    - React/RCTImage
    - ReactABI31_0_0/Core
  - ReactABI31_0_0/RCTGeolocation (0.57.1):
    - ReactABI31_0_0/Core
  - ReactABI31_0_0/RCTImage (0.57.1):
    - ReactABI31_0_0/Core
    - ReactABI31_0_0/RCTNetwork
  - ReactABI31_0_0/RCTNetwork (0.57.1):
    - ReactABI31_0_0/Core
  - ReactABI31_0_0/RCTText (0.57.1):
    - ReactABI31_0_0/Core
  - ReactABI31_0_0/RCTVibration (0.57.1):
    - ReactABI31_0_0/Core
  - ReactABI31_0_0/RCTWebSocket (0.57.1):
    - ReactABI31_0_0/Core
    - ReactABI31_0_0/fishhook
    - ReactABI31_0_0/RCTBlob
  - ReactABI32_0_0 (0.57.1):
    - ReactABI32_0_0/Core (= 0.57.1)
  - ReactABI32_0_0/ABI32_0_0jschelpers (0.57.1):
    - Folly (= 2016.10.31.00)
    - ReactABI32_0_0/PrivateDatabase
  - ReactABI32_0_0/ABI32_0_0jsinspector (0.57.1)
  - ReactABI32_0_0/ART (0.57.1):
    - ReactABI32_0_0/Core
  - ReactABI32_0_0/Core (0.57.1):
    - yogaABI32_0_0 (= 0.57.1.React)
  - ReactABI32_0_0/CxxBridge (0.57.1):
    - Folly (= 2016.10.31.00)
    - ReactABI32_0_0/Core
    - ReactABI32_0_0/cxxReactABI32_0_0
  - ReactABI32_0_0/cxxReactABI32_0_0 (0.57.1):
    - boost-for-react-native (= 1.63.0)
    - Folly (= 2016.10.31.00)
    - ReactABI32_0_0/ABI32_0_0jschelpers
    - ReactABI32_0_0/ABI32_0_0jsinspector
  - ReactABI32_0_0/DevSupport (0.57.1):
    - ReactABI32_0_0/Core
    - ReactABI32_0_0/RCTWebSocket
  - ReactABI32_0_0/Expo (0.57.1):
    - ABI32_0_0EXAdsAdMob
    - ABI32_0_0EXAppAuth
    - ABI32_0_0EXAppLoaderProvider
    - ABI32_0_0EXBackgroundFetch
    - ABI32_0_0EXBarCodeScanner
    - ABI32_0_0EXBarCodeScannerInterface
    - ABI32_0_0EXCamera
    - ABI32_0_0EXCameraInterface
    - ABI32_0_0EXConstants
    - ABI32_0_0EXConstantsInterface
    - ABI32_0_0EXContacts
    - ABI32_0_0EXCore
    - ABI32_0_0EXErrors
    - ABI32_0_0EXFaceDetector
    - ABI32_0_0EXFaceDetectorInterface
    - ABI32_0_0EXFileSystem
    - ABI32_0_0EXFileSystemInterface
    - ABI32_0_0EXFont
    - ABI32_0_0EXFontInterface
    - ABI32_0_0EXGL
    - ABI32_0_0EXGoogleSignIn
    - ABI32_0_0EXImageLoaderInterface
    - ABI32_0_0EXLocalAuthentication
    - ABI32_0_0EXLocalization
    - ABI32_0_0EXLocation
    - ABI32_0_0EXMediaLibrary
    - ABI32_0_0EXPermissions
    - ABI32_0_0EXPermissionsInterface
    - ABI32_0_0EXPrint
    - ABI32_0_0EXReactNativeAdapter
    - ABI32_0_0EXSegment
    - ABI32_0_0EXSensors
    - ABI32_0_0EXSensorsInterface
    - ABI32_0_0EXSMS
    - ABI32_0_0EXTaskManager
    - ABI32_0_0EXTaskManagerInterface
    - Amplitude-iOS
    - Analytics
    - AppAuth
    - Branch
    - EXGL-CPP
    - FBAudienceNetwork
    - FBSDKCoreKit
    - FBSDKLoginKit
    - Google-Maps-iOS-Utils
    - Google-Mobile-Ads-SDK
    - GoogleMaps
    - GoogleSignIn
    - JKBigInteger2
    - lottie-ios
    - ReactABI32_0_0/Core
  - ReactABI32_0_0/ExpoOptional (0.57.1):
    - ReactABI32_0_0/Expo
  - ReactABI32_0_0/fishhook (0.57.1)
  - ReactABI32_0_0/PrivateDatabase (0.57.1)
  - ReactABI32_0_0/RCTActionSheet (0.57.1):
    - ReactABI32_0_0/Core
  - ReactABI32_0_0/RCTAnimation (0.57.1):
    - ReactABI32_0_0/Core
  - ReactABI32_0_0/RCTBlob (0.57.1):
    - ReactABI32_0_0/Core
  - ReactABI32_0_0/RCTCameraRoll (0.57.1):
    - React/RCTImage
    - ReactABI32_0_0/Core
  - ReactABI32_0_0/RCTGeolocation (0.57.1):
    - ReactABI32_0_0/Core
  - ReactABI32_0_0/RCTImage (0.57.1):
    - ReactABI32_0_0/Core
    - ReactABI32_0_0/RCTNetwork
  - ReactABI32_0_0/RCTNetwork (0.57.1):
    - ReactABI32_0_0/Core
  - ReactABI32_0_0/RCTText (0.57.1):
    - ReactABI32_0_0/Core
  - ReactABI32_0_0/RCTVibration (0.57.1):
    - ReactABI32_0_0/Core
  - ReactABI32_0_0/RCTWebSocket (0.57.1):
    - ReactABI32_0_0/Core
    - ReactABI32_0_0/fishhook
    - ReactABI32_0_0/RCTBlob
  - UMBarCodeScannerInterface (1.0.0)
  - UMCameraInterface (1.0.0)
  - UMConstantsInterface (1.0.0)
  - UMCore (1.0.0)
  - UMFaceDetectorInterface (1.0.0)
  - UMFileSystemInterface (1.0.0)
  - UMFontInterface (1.0.0)
  - UMImageLoaderInterface (1.0.0)
  - UMPermissionsInterface (1.0.0)
  - UMReactNativeAdapter (1.0.2):
    - React
    - UMCore
    - UMFontInterface
  - UMSensorsInterface (1.0.0)
  - UMTaskManagerInterface (1.0.0)
  - yoga (0.57.1.React)
  - yogaABI26_0_0 (0.54.2.React)
  - yogaABI27_0_0 (0.55.2.React)
  - yogaABI28_0_0 (0.55.4.React)
  - yogaABI29_0_0 (0.55.4.React)
  - yogaABI30_0_0 (0.55.4.React)
  - yogaABI31_0_0 (0.57.1.React)
  - yogaABI32_0_0 (0.57.1.React)

DEPENDENCIES:
  - ABI29_0_0EXCamera (from `./versioned-react-native/ABI29_0_0/EXCamera`)
  - ABI29_0_0EXCameraInterface (from `./versioned-react-native/ABI29_0_0/EXCameraInterface`)
  - ABI29_0_0EXConstants (from `./versioned-react-native/ABI29_0_0/EXConstants`)
  - ABI29_0_0EXConstantsInterface (from `./versioned-react-native/ABI29_0_0/EXConstantsInterface`)
  - ABI29_0_0EXCore (from `./versioned-react-native/ABI29_0_0/EXCore`)
  - ABI29_0_0EXFaceDetector (from `./versioned-react-native/ABI29_0_0/EXFaceDetector`)
  - ABI29_0_0EXFaceDetectorInterface (from `./versioned-react-native/ABI29_0_0/EXFaceDetectorInterface`)
  - ABI29_0_0EXFileSystem (from `./versioned-react-native/ABI29_0_0/EXFileSystem`)
  - ABI29_0_0EXFileSystemInterface (from `./versioned-react-native/ABI29_0_0/EXFileSystemInterface`)
  - ABI29_0_0EXGL (from `./versioned-react-native/ABI29_0_0/EXGL`)
  - ABI29_0_0EXPermissions (from `./versioned-react-native/ABI29_0_0/EXPermissions`)
  - ABI29_0_0EXPermissionsInterface (from `./versioned-react-native/ABI29_0_0/EXPermissionsInterface`)
  - ABI29_0_0EXReactNativeAdapter (from `./versioned-react-native/ABI29_0_0/EXReactNativeAdapter`)
  - ABI29_0_0EXSensors (from `./versioned-react-native/ABI29_0_0/EXSensors`)
  - ABI29_0_0EXSensorsInterface (from `./versioned-react-native/ABI29_0_0/EXSensorsInterface`)
  - ABI29_0_0EXSMS (from `./versioned-react-native/ABI29_0_0/EXSMS`)
  - ABI30_0_0EXAdsAdMob (from `./versioned-react-native/ABI30_0_0/EXAdsAdMob`)
  - ABI30_0_0EXBarCodeScanner (from `./versioned-react-native/ABI30_0_0/EXBarCodeScanner`)
  - ABI30_0_0EXBarCodeScannerInterface (from `./versioned-react-native/ABI30_0_0/EXBarCodeScannerInterface`)
  - ABI30_0_0EXCamera (from `./versioned-react-native/ABI30_0_0/EXCamera`)
  - ABI30_0_0EXCameraInterface (from `./versioned-react-native/ABI30_0_0/EXCameraInterface`)
  - ABI30_0_0EXConstants (from `./versioned-react-native/ABI30_0_0/EXConstants`)
  - ABI30_0_0EXConstantsInterface (from `./versioned-react-native/ABI30_0_0/EXConstantsInterface`)
  - ABI30_0_0EXContacts (from `./versioned-react-native/ABI30_0_0/EXContacts`)
  - ABI30_0_0EXCore (from `./versioned-react-native/ABI30_0_0/EXCore`)
  - ABI30_0_0EXFaceDetector (from `./versioned-react-native/ABI30_0_0/EXFaceDetector`)
  - ABI30_0_0EXFaceDetectorInterface (from `./versioned-react-native/ABI30_0_0/EXFaceDetectorInterface`)
  - ABI30_0_0EXFileSystem (from `./versioned-react-native/ABI30_0_0/EXFileSystem`)
  - ABI30_0_0EXFileSystemInterface (from `./versioned-react-native/ABI30_0_0/EXFileSystemInterface`)
  - ABI30_0_0EXFont (from `./versioned-react-native/ABI30_0_0/EXFont`)
  - ABI30_0_0EXFontInterface (from `./versioned-react-native/ABI30_0_0/EXFontInterface`)
  - ABI30_0_0EXGL (from `./versioned-react-native/ABI30_0_0/EXGL`)
  - ABI30_0_0EXImageLoaderInterface (from `./versioned-react-native/ABI30_0_0/EXImageLoaderInterface`)
  - ABI30_0_0EXLocalAuthentication (from `./versioned-react-native/ABI30_0_0/EXLocalAuthentication`)
  - ABI30_0_0EXLocation (from `./versioned-react-native/ABI30_0_0/EXLocation`)
  - ABI30_0_0EXMediaLibrary (from `./versioned-react-native/ABI30_0_0/EXMediaLibrary`)
  - ABI30_0_0EXPermissions (from `./versioned-react-native/ABI30_0_0/EXPermissions`)
  - ABI30_0_0EXPermissionsInterface (from `./versioned-react-native/ABI30_0_0/EXPermissionsInterface`)
  - ABI30_0_0EXPrint (from `./versioned-react-native/ABI30_0_0/EXPrint`)
  - ABI30_0_0EXReactNativeAdapter (from `./versioned-react-native/ABI30_0_0/EXReactNativeAdapter`)
  - ABI30_0_0EXSegment (from `./versioned-react-native/ABI30_0_0/EXSegment`)
  - ABI30_0_0EXSensors (from `./versioned-react-native/ABI30_0_0/EXSensors`)
  - ABI30_0_0EXSensorsInterface (from `./versioned-react-native/ABI30_0_0/EXSensorsInterface`)
  - ABI30_0_0EXSMS (from `./versioned-react-native/ABI30_0_0/EXSMS`)
  - ABI31_0_0EXAdsAdMob (from `./versioned-react-native/ABI31_0_0/EXAdsAdMob`)
  - ABI31_0_0EXBarCodeScanner (from `./versioned-react-native/ABI31_0_0/EXBarCodeScanner`)
  - ABI31_0_0EXBarCodeScannerInterface (from `./versioned-react-native/ABI31_0_0/EXBarCodeScannerInterface`)
  - ABI31_0_0EXCamera (from `./versioned-react-native/ABI31_0_0/EXCamera`)
  - ABI31_0_0EXCameraInterface (from `./versioned-react-native/ABI31_0_0/EXCameraInterface`)
  - ABI31_0_0EXConstants (from `./versioned-react-native/ABI31_0_0/EXConstants`)
  - ABI31_0_0EXConstantsInterface (from `./versioned-react-native/ABI31_0_0/EXConstantsInterface`)
  - ABI31_0_0EXContacts (from `./versioned-react-native/ABI31_0_0/EXContacts`)
  - ABI31_0_0EXCore (from `./versioned-react-native/ABI31_0_0/EXCore`)
  - ABI31_0_0EXFaceDetector (from `./versioned-react-native/ABI31_0_0/EXFaceDetector`)
  - ABI31_0_0EXFaceDetectorInterface (from `./versioned-react-native/ABI31_0_0/EXFaceDetectorInterface`)
  - ABI31_0_0EXFileSystem (from `./versioned-react-native/ABI31_0_0/EXFileSystem`)
  - ABI31_0_0EXFileSystemInterface (from `./versioned-react-native/ABI31_0_0/EXFileSystemInterface`)
  - ABI31_0_0EXFont (from `./versioned-react-native/ABI31_0_0/EXFont`)
  - ABI31_0_0EXFontInterface (from `./versioned-react-native/ABI31_0_0/EXFontInterface`)
  - ABI31_0_0EXGL (from `./versioned-react-native/ABI31_0_0/EXGL`)
  - ABI31_0_0EXImageLoaderInterface (from `./versioned-react-native/ABI31_0_0/EXImageLoaderInterface`)
  - ABI31_0_0EXLocalAuthentication (from `./versioned-react-native/ABI31_0_0/EXLocalAuthentication`)
  - ABI31_0_0EXLocalization (from `./versioned-react-native/ABI31_0_0/EXLocalization`)
  - ABI31_0_0EXLocation (from `./versioned-react-native/ABI31_0_0/EXLocation`)
  - ABI31_0_0EXMediaLibrary (from `./versioned-react-native/ABI31_0_0/EXMediaLibrary`)
  - ABI31_0_0EXPermissions (from `./versioned-react-native/ABI31_0_0/EXPermissions`)
  - ABI31_0_0EXPermissionsInterface (from `./versioned-react-native/ABI31_0_0/EXPermissionsInterface`)
  - ABI31_0_0EXPrint (from `./versioned-react-native/ABI31_0_0/EXPrint`)
  - ABI31_0_0EXReactNativeAdapter (from `./versioned-react-native/ABI31_0_0/EXReactNativeAdapter`)
  - ABI31_0_0EXSegment (from `./versioned-react-native/ABI31_0_0/EXSegment`)
  - ABI31_0_0EXSensors (from `./versioned-react-native/ABI31_0_0/EXSensors`)
  - ABI31_0_0EXSensorsInterface (from `./versioned-react-native/ABI31_0_0/EXSensorsInterface`)
  - ABI31_0_0EXSMS (from `./versioned-react-native/ABI31_0_0/EXSMS`)
  - ABI32_0_0EXAdsAdMob (from `./versioned-react-native/ABI32_0_0/EXAdsAdMob`)
  - ABI32_0_0EXAppAuth (from `./versioned-react-native/ABI32_0_0/EXAppAuth`)
  - ABI32_0_0EXAppLoaderProvider (from `./versioned-react-native/ABI32_0_0/EXAppLoaderProvider`)
  - ABI32_0_0EXBackgroundFetch (from `./versioned-react-native/ABI32_0_0/EXBackgroundFetch`)
  - ABI32_0_0EXBarCodeScanner (from `./versioned-react-native/ABI32_0_0/EXBarCodeScanner`)
  - ABI32_0_0EXBarCodeScannerInterface (from `./versioned-react-native/ABI32_0_0/EXBarCodeScannerInterface`)
  - ABI32_0_0EXCamera (from `./versioned-react-native/ABI32_0_0/EXCamera`)
  - ABI32_0_0EXCameraInterface (from `./versioned-react-native/ABI32_0_0/EXCameraInterface`)
  - ABI32_0_0EXConstants (from `./versioned-react-native/ABI32_0_0/EXConstants`)
  - ABI32_0_0EXConstantsInterface (from `./versioned-react-native/ABI32_0_0/EXConstantsInterface`)
  - ABI32_0_0EXContacts (from `./versioned-react-native/ABI32_0_0/EXContacts`)
  - ABI32_0_0EXCore (from `./versioned-react-native/ABI32_0_0/EXCore`)
  - ABI32_0_0EXErrors (from `./versioned-react-native/ABI32_0_0/EXErrors`)
  - ABI32_0_0EXFaceDetector (from `./versioned-react-native/ABI32_0_0/EXFaceDetector`)
  - ABI32_0_0EXFaceDetectorInterface (from `./versioned-react-native/ABI32_0_0/EXFaceDetectorInterface`)
  - ABI32_0_0EXFileSystem (from `./versioned-react-native/ABI32_0_0/EXFileSystem`)
  - ABI32_0_0EXFileSystemInterface (from `./versioned-react-native/ABI32_0_0/EXFileSystemInterface`)
  - ABI32_0_0EXFont (from `./versioned-react-native/ABI32_0_0/EXFont`)
  - ABI32_0_0EXFontInterface (from `./versioned-react-native/ABI32_0_0/EXFontInterface`)
  - ABI32_0_0EXGL (from `./versioned-react-native/ABI32_0_0/EXGL`)
  - ABI32_0_0EXGoogleSignIn (from `./versioned-react-native/ABI32_0_0/EXGoogleSignIn`)
  - ABI32_0_0EXImageLoaderInterface (from `./versioned-react-native/ABI32_0_0/EXImageLoaderInterface`)
  - ABI32_0_0EXLocalAuthentication (from `./versioned-react-native/ABI32_0_0/EXLocalAuthentication`)
  - ABI32_0_0EXLocalization (from `./versioned-react-native/ABI32_0_0/EXLocalization`)
  - ABI32_0_0EXLocation (from `./versioned-react-native/ABI32_0_0/EXLocation`)
  - ABI32_0_0EXMediaLibrary (from `./versioned-react-native/ABI32_0_0/EXMediaLibrary`)
  - ABI32_0_0EXPermissions (from `./versioned-react-native/ABI32_0_0/EXPermissions`)
  - ABI32_0_0EXPermissionsInterface (from `./versioned-react-native/ABI32_0_0/EXPermissionsInterface`)
  - ABI32_0_0EXPrint (from `./versioned-react-native/ABI32_0_0/EXPrint`)
  - ABI32_0_0EXReactNativeAdapter (from `./versioned-react-native/ABI32_0_0/EXReactNativeAdapter`)
  - ABI32_0_0EXSegment (from `./versioned-react-native/ABI32_0_0/EXSegment`)
  - ABI32_0_0EXSensors (from `./versioned-react-native/ABI32_0_0/EXSensors`)
  - ABI32_0_0EXSensorsInterface (from `./versioned-react-native/ABI32_0_0/EXSensorsInterface`)
  - ABI32_0_0EXSMS (from `./versioned-react-native/ABI32_0_0/EXSMS`)
  - ABI32_0_0EXTaskManager (from `./versioned-react-native/ABI32_0_0/EXTaskManager`)
  - ABI32_0_0EXTaskManagerInterface (from `./versioned-react-native/ABI32_0_0/EXTaskManagerInterface`)
  - Amplitude-iOS (~> 3.8)
  - Analytics (~> 3.5)
  - AppAuth (~> 0.4)
  - Branch (~> 0.24.2)
  - CocoaLumberjack (~> 3.2.1)
  - Crashlytics (~> 3.8)
  - DoubleConversion (from `../react-native-lab/react-native/third-party-podspecs/DoubleConversion.podspec`)
  - EXAdsAdMob (from `../packages/expo-ads-admob/ios`)
  - EXAdsFacebook (from `../packages/expo-ads-facebook/ios`)
  - EXAmplitude (from `../packages/expo-analytics-amplitude/ios`)
  - EXAppAuth (from `../packages/expo-app-auth/ios`)
  - EXAppLoaderProvider (from `../packages/expo-app-loader-provider/ios`)
  - EXAV (from `../packages/expo-av/ios`)
  - EXBackgroundFetch (from `../packages/expo-background-fetch/ios`)
  - EXBarCodeScanner (from `../packages/expo-barcode-scanner/ios`)
<<<<<<< HEAD
  - EXBarCodeScannerInterface (from `../packages/expo-barcode-scanner-interface/ios`)
  - EXBluetooth (from `../packages/expo-bluetooth/ios`)
=======
>>>>>>> 9093c6d3
  - EXBlur (from `../packages/expo-blur/ios`)
  - EXBrightness (from `../packages/expo-brightness/ios`)
  - EXCalendar (from `../packages/expo-calendar/ios`)
  - EXCamera (from `../packages/expo-camera/ios`)
  - EXConstants (from `../packages/expo-constants/ios`)
  - EXContacts (from `../packages/expo-contacts/ios`)
  - EXCrypto (from `../packages/expo-crypto/ios`)
  - EXDocumentPicker (from `../packages/expo-document-picker/ios`)
  - EXFacebook (from `../packages/expo-facebook/ios`)
  - EXFaceDetector (from `../packages/expo-face-detector/ios`)
  - EXFileSystem (from `../packages/expo-file-system/ios`)
  - EXFont (from `../packages/expo-font/ios`)
  - EXGL (from `../packages/expo-gl/ios`)
  - EXGL-CPP (from `../packages/expo-gl-cpp/cpp`)
  - EXGoogleSignIn (from `../packages/expo-google-sign-in/ios`)
  - EXHaptics (from `../packages/expo-haptics/ios`)
  - EXImageManipulator (from `../packages/expo-image-manipulator/ios`)
  - EXImagePicker (from `../packages/expo-image-picker/ios`)
  - EXKeepAwake (from `../packages/expo-keep-awake/ios`)
  - EXLinearGradient (from `../packages/expo-linear-gradient/ios`)
  - EXLocalAuthentication (from `../packages/expo-local-authentication/ios`)
  - EXLocalization (from `../packages/expo-localization/ios`)
  - EXLocation (from `../packages/expo-location/ios`)
  - EXMailComposer (from `../packages/expo-mail-composer/ios`)
  - EXMediaLibrary (from `../packages/expo-media-library/ios`)
  - EXPermissions (from `../packages/expo-permissions/ios`)
  - EXPrint (from `../packages/expo-print/ios`)
  - EXRandom (from `../packages/expo-random/ios`)
  - EXSecureStore (from `../packages/expo-secure-store/ios`)
  - EXSegment (from `../packages/expo-analytics-segment/ios`)
  - EXSensors (from `../packages/expo-sensors/ios`)
  - EXSharing (from `../packages/expo-sharing/ios`)
  - EXSMS (from `../packages/expo-sms/ios`)
  - EXSpeech (from `../packages/expo-speech/ios`)
  - EXSQLite (from `../packages/expo-sqlite/ios`)
  - EXTaskManager (from `../packages/expo-task-manager/ios`)
  - EXWebBrowser (from `../packages/expo-web-browser/ios`)
  - Fabric (~> 1.6)
  - FBAudienceNetwork (= 5.1.1)
  - FBSDKCoreKit (= 4.40.0)
  - FBSDKLoginKit (= 4.40.0)
  - Folly (from `../react-native-lab/react-native/third-party-podspecs/Folly.podspec`)
  - glog (from `../react-native-lab/react-native/third-party-podspecs/glog.podspec`)
  - Google-Maps-iOS-Utils (~> 2.1.0)
  - Google-Mobile-Ads-SDK (~> 7.22.0)
  - GoogleMaps (~> 2.5.0)
  - GoogleSignIn (~> 4.1)
  - JKBigInteger2 (= 0.0.5)
  - lottie-ios (~> 2.5.0)
  - React/ART (from `../react-native-lab/react-native`)
  - React/Core (from `../react-native-lab/react-native`)
  - React/CxxBridge (from `../react-native-lab/react-native`)
  - React/DevSupport (from `../react-native-lab/react-native`)
  - React/RCTActionSheet (from `../react-native-lab/react-native`)
  - React/RCTAnimation (from `../react-native-lab/react-native`)
  - React/RCTCameraRoll (from `../react-native-lab/react-native`)
  - React/RCTGeolocation (from `../react-native-lab/react-native`)
  - React/RCTImage (from `../react-native-lab/react-native`)
  - React/RCTNetwork (from `../react-native-lab/react-native`)
  - React/RCTText (from `../react-native-lab/react-native`)
  - React/RCTVibration (from `../react-native-lab/react-native`)
  - React/RCTWebSocket (from `../react-native-lab/react-native`)
  - ReactABI26_0_0/ART (from `./versioned-react-native/ABI26_0_0`)
  - ReactABI26_0_0/Core (from `./versioned-react-native/ABI26_0_0`)
  - ReactABI26_0_0/CxxBridge (from `./versioned-react-native/ABI26_0_0`)
  - ReactABI26_0_0/DevSupport (from `./versioned-react-native/ABI26_0_0`)
  - ReactABI26_0_0/Expo (from `./versioned-react-native/ABI26_0_0`)
  - ReactABI26_0_0/ExpoOptional (from `./versioned-react-native/ABI26_0_0`)
  - ReactABI26_0_0/RCTActionSheet (from `./versioned-react-native/ABI26_0_0`)
  - ReactABI26_0_0/RCTAnimation (from `./versioned-react-native/ABI26_0_0`)
  - ReactABI26_0_0/RCTCameraRoll (from `./versioned-react-native/ABI26_0_0`)
  - ReactABI26_0_0/RCTGeolocation (from `./versioned-react-native/ABI26_0_0`)
  - ReactABI26_0_0/RCTImage (from `./versioned-react-native/ABI26_0_0`)
  - ReactABI26_0_0/RCTNetwork (from `./versioned-react-native/ABI26_0_0`)
  - ReactABI26_0_0/RCTText (from `./versioned-react-native/ABI26_0_0`)
  - ReactABI26_0_0/RCTVibration (from `./versioned-react-native/ABI26_0_0`)
  - ReactABI26_0_0/RCTWebSocket (from `./versioned-react-native/ABI26_0_0`)
  - ReactABI27_0_0/ART (from `./versioned-react-native/ABI27_0_0`)
  - ReactABI27_0_0/Core (from `./versioned-react-native/ABI27_0_0`)
  - ReactABI27_0_0/CxxBridge (from `./versioned-react-native/ABI27_0_0`)
  - ReactABI27_0_0/DevSupport (from `./versioned-react-native/ABI27_0_0`)
  - ReactABI27_0_0/Expo (from `./versioned-react-native/ABI27_0_0`)
  - ReactABI27_0_0/ExpoOptional (from `./versioned-react-native/ABI27_0_0`)
  - ReactABI27_0_0/RCTActionSheet (from `./versioned-react-native/ABI27_0_0`)
  - ReactABI27_0_0/RCTAnimation (from `./versioned-react-native/ABI27_0_0`)
  - ReactABI27_0_0/RCTCameraRoll (from `./versioned-react-native/ABI27_0_0`)
  - ReactABI27_0_0/RCTGeolocation (from `./versioned-react-native/ABI27_0_0`)
  - ReactABI27_0_0/RCTImage (from `./versioned-react-native/ABI27_0_0`)
  - ReactABI27_0_0/RCTNetwork (from `./versioned-react-native/ABI27_0_0`)
  - ReactABI27_0_0/RCTText (from `./versioned-react-native/ABI27_0_0`)
  - ReactABI27_0_0/RCTVibration (from `./versioned-react-native/ABI27_0_0`)
  - ReactABI27_0_0/RCTWebSocket (from `./versioned-react-native/ABI27_0_0`)
  - ReactABI28_0_0/ART (from `./versioned-react-native/ABI28_0_0`)
  - ReactABI28_0_0/Core (from `./versioned-react-native/ABI28_0_0`)
  - ReactABI28_0_0/CxxBridge (from `./versioned-react-native/ABI28_0_0`)
  - ReactABI28_0_0/DevSupport (from `./versioned-react-native/ABI28_0_0`)
  - ReactABI28_0_0/Expo (from `./versioned-react-native/ABI28_0_0`)
  - ReactABI28_0_0/ExpoOptional (from `./versioned-react-native/ABI28_0_0`)
  - ReactABI28_0_0/RCTActionSheet (from `./versioned-react-native/ABI28_0_0`)
  - ReactABI28_0_0/RCTAnimation (from `./versioned-react-native/ABI28_0_0`)
  - ReactABI28_0_0/RCTCameraRoll (from `./versioned-react-native/ABI28_0_0`)
  - ReactABI28_0_0/RCTGeolocation (from `./versioned-react-native/ABI28_0_0`)
  - ReactABI28_0_0/RCTImage (from `./versioned-react-native/ABI28_0_0`)
  - ReactABI28_0_0/RCTNetwork (from `./versioned-react-native/ABI28_0_0`)
  - ReactABI28_0_0/RCTText (from `./versioned-react-native/ABI28_0_0`)
  - ReactABI28_0_0/RCTVibration (from `./versioned-react-native/ABI28_0_0`)
  - ReactABI28_0_0/RCTWebSocket (from `./versioned-react-native/ABI28_0_0`)
  - ReactABI29_0_0/ART (from `./versioned-react-native/ABI29_0_0`)
  - ReactABI29_0_0/Core (from `./versioned-react-native/ABI29_0_0`)
  - ReactABI29_0_0/CxxBridge (from `./versioned-react-native/ABI29_0_0`)
  - ReactABI29_0_0/DevSupport (from `./versioned-react-native/ABI29_0_0`)
  - ReactABI29_0_0/Expo (from `./versioned-react-native/ABI29_0_0`)
  - ReactABI29_0_0/ExpoOptional (from `./versioned-react-native/ABI29_0_0`)
  - ReactABI29_0_0/RCTActionSheet (from `./versioned-react-native/ABI29_0_0`)
  - ReactABI29_0_0/RCTAnimation (from `./versioned-react-native/ABI29_0_0`)
  - ReactABI29_0_0/RCTCameraRoll (from `./versioned-react-native/ABI29_0_0`)
  - ReactABI29_0_0/RCTGeolocation (from `./versioned-react-native/ABI29_0_0`)
  - ReactABI29_0_0/RCTImage (from `./versioned-react-native/ABI29_0_0`)
  - ReactABI29_0_0/RCTNetwork (from `./versioned-react-native/ABI29_0_0`)
  - ReactABI29_0_0/RCTText (from `./versioned-react-native/ABI29_0_0`)
  - ReactABI29_0_0/RCTVibration (from `./versioned-react-native/ABI29_0_0`)
  - ReactABI29_0_0/RCTWebSocket (from `./versioned-react-native/ABI29_0_0`)
  - ReactABI30_0_0/ART (from `./versioned-react-native/ABI30_0_0`)
  - ReactABI30_0_0/Core (from `./versioned-react-native/ABI30_0_0`)
  - ReactABI30_0_0/CxxBridge (from `./versioned-react-native/ABI30_0_0`)
  - ReactABI30_0_0/DevSupport (from `./versioned-react-native/ABI30_0_0`)
  - ReactABI30_0_0/Expo (from `./versioned-react-native/ABI30_0_0`)
  - ReactABI30_0_0/ExpoOptional (from `./versioned-react-native/ABI30_0_0`)
  - ReactABI30_0_0/RCTActionSheet (from `./versioned-react-native/ABI30_0_0`)
  - ReactABI30_0_0/RCTAnimation (from `./versioned-react-native/ABI30_0_0`)
  - ReactABI30_0_0/RCTCameraRoll (from `./versioned-react-native/ABI30_0_0`)
  - ReactABI30_0_0/RCTGeolocation (from `./versioned-react-native/ABI30_0_0`)
  - ReactABI30_0_0/RCTImage (from `./versioned-react-native/ABI30_0_0`)
  - ReactABI30_0_0/RCTNetwork (from `./versioned-react-native/ABI30_0_0`)
  - ReactABI30_0_0/RCTText (from `./versioned-react-native/ABI30_0_0`)
  - ReactABI30_0_0/RCTVibration (from `./versioned-react-native/ABI30_0_0`)
  - ReactABI30_0_0/RCTWebSocket (from `./versioned-react-native/ABI30_0_0`)
  - ReactABI31_0_0/ART (from `./versioned-react-native/ABI31_0_0`)
  - ReactABI31_0_0/Core (from `./versioned-react-native/ABI31_0_0`)
  - ReactABI31_0_0/CxxBridge (from `./versioned-react-native/ABI31_0_0`)
  - ReactABI31_0_0/DevSupport (from `./versioned-react-native/ABI31_0_0`)
  - ReactABI31_0_0/Expo (from `./versioned-react-native/ABI31_0_0`)
  - ReactABI31_0_0/ExpoOptional (from `./versioned-react-native/ABI31_0_0`)
  - ReactABI31_0_0/RCTActionSheet (from `./versioned-react-native/ABI31_0_0`)
  - ReactABI31_0_0/RCTAnimation (from `./versioned-react-native/ABI31_0_0`)
  - ReactABI31_0_0/RCTCameraRoll (from `./versioned-react-native/ABI31_0_0`)
  - ReactABI31_0_0/RCTGeolocation (from `./versioned-react-native/ABI31_0_0`)
  - ReactABI31_0_0/RCTImage (from `./versioned-react-native/ABI31_0_0`)
  - ReactABI31_0_0/RCTNetwork (from `./versioned-react-native/ABI31_0_0`)
  - ReactABI31_0_0/RCTText (from `./versioned-react-native/ABI31_0_0`)
  - ReactABI31_0_0/RCTVibration (from `./versioned-react-native/ABI31_0_0`)
  - ReactABI31_0_0/RCTWebSocket (from `./versioned-react-native/ABI31_0_0`)
  - ReactABI32_0_0/ART (from `./versioned-react-native/ABI32_0_0`)
  - ReactABI32_0_0/Core (from `./versioned-react-native/ABI32_0_0`)
  - ReactABI32_0_0/CxxBridge (from `./versioned-react-native/ABI32_0_0`)
  - ReactABI32_0_0/DevSupport (from `./versioned-react-native/ABI32_0_0`)
  - ReactABI32_0_0/Expo (from `./versioned-react-native/ABI32_0_0`)
  - ReactABI32_0_0/ExpoOptional (from `./versioned-react-native/ABI32_0_0`)
  - ReactABI32_0_0/RCTActionSheet (from `./versioned-react-native/ABI32_0_0`)
  - ReactABI32_0_0/RCTAnimation (from `./versioned-react-native/ABI32_0_0`)
  - ReactABI32_0_0/RCTCameraRoll (from `./versioned-react-native/ABI32_0_0`)
  - ReactABI32_0_0/RCTGeolocation (from `./versioned-react-native/ABI32_0_0`)
  - ReactABI32_0_0/RCTImage (from `./versioned-react-native/ABI32_0_0`)
  - ReactABI32_0_0/RCTNetwork (from `./versioned-react-native/ABI32_0_0`)
  - ReactABI32_0_0/RCTText (from `./versioned-react-native/ABI32_0_0`)
  - ReactABI32_0_0/RCTVibration (from `./versioned-react-native/ABI32_0_0`)
  - ReactABI32_0_0/RCTWebSocket (from `./versioned-react-native/ABI32_0_0`)
  - UMBarCodeScannerInterface (from `../packages/unimodules-barcode-scanner-interface/ios`)
  - UMCameraInterface (from `../packages/unimodules-camera-interface/ios`)
  - UMConstantsInterface (from `../packages/unimodules-constants-interface/ios`)
  - "UMCore (from `../packages/@unimodules/core/ios`)"
  - UMFaceDetectorInterface (from `../packages/unimodules-face-detector-interface/ios`)
  - UMFileSystemInterface (from `../packages/unimodules-file-system-interface/ios`)
  - UMFontInterface (from `../packages/unimodules-font-interface/ios`)
  - UMImageLoaderInterface (from `../packages/unimodules-image-loader-interface/ios`)
  - UMPermissionsInterface (from `../packages/unimodules-permissions-interface/ios`)
  - "UMReactNativeAdapter (from `../packages/@unimodules/react-native-adapter/ios`)"
  - UMSensorsInterface (from `../packages/unimodules-sensors-interface/ios`)
  - UMTaskManagerInterface (from `../packages/unimodules-task-manager-interface/ios`)
  - yoga (from `../react-native-lab/react-native/ReactCommon/yoga`)
  - yogaABI26_0_0 (from `./versioned-react-native/ABI26_0_0/ReactCommon/ABI26_0_0yoga`)
  - yogaABI27_0_0 (from `./versioned-react-native/ABI27_0_0/ReactCommon/ABI27_0_0yoga`)
  - yogaABI28_0_0 (from `./versioned-react-native/ABI28_0_0/ReactCommon/ABI28_0_0yoga`)
  - yogaABI29_0_0 (from `./versioned-react-native/ABI29_0_0/ReactCommon/ABI29_0_0yoga`)
  - yogaABI30_0_0 (from `./versioned-react-native/ABI30_0_0/ReactCommon/ABI30_0_0yoga`)
  - yogaABI31_0_0 (from `./versioned-react-native/ABI31_0_0/ReactCommon/ABI31_0_0yoga`)
  - yogaABI32_0_0 (from `./versioned-react-native/ABI32_0_0/ReactCommon/ABI32_0_0yoga`)

SPEC REPOS:
  https://github.com/cocoapods/specs.git:
    - Amplitude-iOS
    - Analytics
    - AppAuth
    - Bolts
    - boost-for-react-native
    - Branch
    - CocoaLumberjack
    - Crashlytics
    - Fabric
    - FBAudienceNetwork
    - FBSDKCoreKit
    - FBSDKLoginKit
    - Google-Maps-iOS-Utils
    - Google-Mobile-Ads-SDK
    - GoogleInterchangeUtilities
    - GoogleMaps
    - GoogleMobileVision
    - GoogleNetworkingUtilities
    - GoogleSignIn
    - GoogleSymbolUtilities
    - GoogleToolboxForMac
    - GoogleUtilities
    - GTMSessionFetcher
    - JKBigInteger2
    - lottie-ios

EXTERNAL SOURCES:
  ABI29_0_0EXCamera:
    :path: "./versioned-react-native/ABI29_0_0/EXCamera"
  ABI29_0_0EXCameraInterface:
    :path: "./versioned-react-native/ABI29_0_0/EXCameraInterface"
  ABI29_0_0EXConstants:
    :path: "./versioned-react-native/ABI29_0_0/EXConstants"
  ABI29_0_0EXConstantsInterface:
    :path: "./versioned-react-native/ABI29_0_0/EXConstantsInterface"
  ABI29_0_0EXCore:
    :path: "./versioned-react-native/ABI29_0_0/EXCore"
  ABI29_0_0EXFaceDetector:
    :path: "./versioned-react-native/ABI29_0_0/EXFaceDetector"
  ABI29_0_0EXFaceDetectorInterface:
    :path: "./versioned-react-native/ABI29_0_0/EXFaceDetectorInterface"
  ABI29_0_0EXFileSystem:
    :path: "./versioned-react-native/ABI29_0_0/EXFileSystem"
  ABI29_0_0EXFileSystemInterface:
    :path: "./versioned-react-native/ABI29_0_0/EXFileSystemInterface"
  ABI29_0_0EXGL:
    :path: "./versioned-react-native/ABI29_0_0/EXGL"
  ABI29_0_0EXPermissions:
    :path: "./versioned-react-native/ABI29_0_0/EXPermissions"
  ABI29_0_0EXPermissionsInterface:
    :path: "./versioned-react-native/ABI29_0_0/EXPermissionsInterface"
  ABI29_0_0EXReactNativeAdapter:
    :path: "./versioned-react-native/ABI29_0_0/EXReactNativeAdapter"
  ABI29_0_0EXSensors:
    :path: "./versioned-react-native/ABI29_0_0/EXSensors"
  ABI29_0_0EXSensorsInterface:
    :path: "./versioned-react-native/ABI29_0_0/EXSensorsInterface"
  ABI29_0_0EXSMS:
    :path: "./versioned-react-native/ABI29_0_0/EXSMS"
  ABI30_0_0EXAdsAdMob:
    :path: "./versioned-react-native/ABI30_0_0/EXAdsAdMob"
  ABI30_0_0EXBarCodeScanner:
    :path: "./versioned-react-native/ABI30_0_0/EXBarCodeScanner"
  ABI30_0_0EXBarCodeScannerInterface:
    :path: "./versioned-react-native/ABI30_0_0/EXBarCodeScannerInterface"
  ABI30_0_0EXCamera:
    :path: "./versioned-react-native/ABI30_0_0/EXCamera"
  ABI30_0_0EXCameraInterface:
    :path: "./versioned-react-native/ABI30_0_0/EXCameraInterface"
  ABI30_0_0EXConstants:
    :path: "./versioned-react-native/ABI30_0_0/EXConstants"
  ABI30_0_0EXConstantsInterface:
    :path: "./versioned-react-native/ABI30_0_0/EXConstantsInterface"
  ABI30_0_0EXContacts:
    :path: "./versioned-react-native/ABI30_0_0/EXContacts"
  ABI30_0_0EXCore:
    :path: "./versioned-react-native/ABI30_0_0/EXCore"
  ABI30_0_0EXFaceDetector:
    :path: "./versioned-react-native/ABI30_0_0/EXFaceDetector"
  ABI30_0_0EXFaceDetectorInterface:
    :path: "./versioned-react-native/ABI30_0_0/EXFaceDetectorInterface"
  ABI30_0_0EXFileSystem:
    :path: "./versioned-react-native/ABI30_0_0/EXFileSystem"
  ABI30_0_0EXFileSystemInterface:
    :path: "./versioned-react-native/ABI30_0_0/EXFileSystemInterface"
  ABI30_0_0EXFont:
    :path: "./versioned-react-native/ABI30_0_0/EXFont"
  ABI30_0_0EXFontInterface:
    :path: "./versioned-react-native/ABI30_0_0/EXFontInterface"
  ABI30_0_0EXGL:
    :path: "./versioned-react-native/ABI30_0_0/EXGL"
  ABI30_0_0EXImageLoaderInterface:
    :path: "./versioned-react-native/ABI30_0_0/EXImageLoaderInterface"
  ABI30_0_0EXLocalAuthentication:
    :path: "./versioned-react-native/ABI30_0_0/EXLocalAuthentication"
  ABI30_0_0EXLocation:
    :path: "./versioned-react-native/ABI30_0_0/EXLocation"
  ABI30_0_0EXMediaLibrary:
    :path: "./versioned-react-native/ABI30_0_0/EXMediaLibrary"
  ABI30_0_0EXPermissions:
    :path: "./versioned-react-native/ABI30_0_0/EXPermissions"
  ABI30_0_0EXPermissionsInterface:
    :path: "./versioned-react-native/ABI30_0_0/EXPermissionsInterface"
  ABI30_0_0EXPrint:
    :path: "./versioned-react-native/ABI30_0_0/EXPrint"
  ABI30_0_0EXReactNativeAdapter:
    :path: "./versioned-react-native/ABI30_0_0/EXReactNativeAdapter"
  ABI30_0_0EXSegment:
    :path: "./versioned-react-native/ABI30_0_0/EXSegment"
  ABI30_0_0EXSensors:
    :path: "./versioned-react-native/ABI30_0_0/EXSensors"
  ABI30_0_0EXSensorsInterface:
    :path: "./versioned-react-native/ABI30_0_0/EXSensorsInterface"
  ABI30_0_0EXSMS:
    :path: "./versioned-react-native/ABI30_0_0/EXSMS"
  ABI31_0_0EXAdsAdMob:
    :path: "./versioned-react-native/ABI31_0_0/EXAdsAdMob"
  ABI31_0_0EXBarCodeScanner:
    :path: "./versioned-react-native/ABI31_0_0/EXBarCodeScanner"
  ABI31_0_0EXBarCodeScannerInterface:
    :path: "./versioned-react-native/ABI31_0_0/EXBarCodeScannerInterface"
  ABI31_0_0EXCamera:
    :path: "./versioned-react-native/ABI31_0_0/EXCamera"
  ABI31_0_0EXCameraInterface:
    :path: "./versioned-react-native/ABI31_0_0/EXCameraInterface"
  ABI31_0_0EXConstants:
    :path: "./versioned-react-native/ABI31_0_0/EXConstants"
  ABI31_0_0EXConstantsInterface:
    :path: "./versioned-react-native/ABI31_0_0/EXConstantsInterface"
  ABI31_0_0EXContacts:
    :path: "./versioned-react-native/ABI31_0_0/EXContacts"
  ABI31_0_0EXCore:
    :path: "./versioned-react-native/ABI31_0_0/EXCore"
  ABI31_0_0EXFaceDetector:
    :path: "./versioned-react-native/ABI31_0_0/EXFaceDetector"
  ABI31_0_0EXFaceDetectorInterface:
    :path: "./versioned-react-native/ABI31_0_0/EXFaceDetectorInterface"
  ABI31_0_0EXFileSystem:
    :path: "./versioned-react-native/ABI31_0_0/EXFileSystem"
  ABI31_0_0EXFileSystemInterface:
    :path: "./versioned-react-native/ABI31_0_0/EXFileSystemInterface"
  ABI31_0_0EXFont:
    :path: "./versioned-react-native/ABI31_0_0/EXFont"
  ABI31_0_0EXFontInterface:
    :path: "./versioned-react-native/ABI31_0_0/EXFontInterface"
  ABI31_0_0EXGL:
    :path: "./versioned-react-native/ABI31_0_0/EXGL"
  ABI31_0_0EXImageLoaderInterface:
    :path: "./versioned-react-native/ABI31_0_0/EXImageLoaderInterface"
  ABI31_0_0EXLocalAuthentication:
    :path: "./versioned-react-native/ABI31_0_0/EXLocalAuthentication"
  ABI31_0_0EXLocalization:
    :path: "./versioned-react-native/ABI31_0_0/EXLocalization"
  ABI31_0_0EXLocation:
    :path: "./versioned-react-native/ABI31_0_0/EXLocation"
  ABI31_0_0EXMediaLibrary:
    :path: "./versioned-react-native/ABI31_0_0/EXMediaLibrary"
  ABI31_0_0EXPermissions:
    :path: "./versioned-react-native/ABI31_0_0/EXPermissions"
  ABI31_0_0EXPermissionsInterface:
    :path: "./versioned-react-native/ABI31_0_0/EXPermissionsInterface"
  ABI31_0_0EXPrint:
    :path: "./versioned-react-native/ABI31_0_0/EXPrint"
  ABI31_0_0EXReactNativeAdapter:
    :path: "./versioned-react-native/ABI31_0_0/EXReactNativeAdapter"
  ABI31_0_0EXSegment:
    :path: "./versioned-react-native/ABI31_0_0/EXSegment"
  ABI31_0_0EXSensors:
    :path: "./versioned-react-native/ABI31_0_0/EXSensors"
  ABI31_0_0EXSensorsInterface:
    :path: "./versioned-react-native/ABI31_0_0/EXSensorsInterface"
  ABI31_0_0EXSMS:
    :path: "./versioned-react-native/ABI31_0_0/EXSMS"
  ABI32_0_0EXAdsAdMob:
    :path: "./versioned-react-native/ABI32_0_0/EXAdsAdMob"
  ABI32_0_0EXAppAuth:
    :path: "./versioned-react-native/ABI32_0_0/EXAppAuth"
  ABI32_0_0EXAppLoaderProvider:
    :path: "./versioned-react-native/ABI32_0_0/EXAppLoaderProvider"
  ABI32_0_0EXBackgroundFetch:
    :path: "./versioned-react-native/ABI32_0_0/EXBackgroundFetch"
  ABI32_0_0EXBarCodeScanner:
    :path: "./versioned-react-native/ABI32_0_0/EXBarCodeScanner"
  ABI32_0_0EXBarCodeScannerInterface:
    :path: "./versioned-react-native/ABI32_0_0/EXBarCodeScannerInterface"
  ABI32_0_0EXCamera:
    :path: "./versioned-react-native/ABI32_0_0/EXCamera"
  ABI32_0_0EXCameraInterface:
    :path: "./versioned-react-native/ABI32_0_0/EXCameraInterface"
  ABI32_0_0EXConstants:
    :path: "./versioned-react-native/ABI32_0_0/EXConstants"
  ABI32_0_0EXConstantsInterface:
    :path: "./versioned-react-native/ABI32_0_0/EXConstantsInterface"
  ABI32_0_0EXContacts:
    :path: "./versioned-react-native/ABI32_0_0/EXContacts"
  ABI32_0_0EXCore:
    :path: "./versioned-react-native/ABI32_0_0/EXCore"
  ABI32_0_0EXErrors:
    :path: "./versioned-react-native/ABI32_0_0/EXErrors"
  ABI32_0_0EXFaceDetector:
    :path: "./versioned-react-native/ABI32_0_0/EXFaceDetector"
  ABI32_0_0EXFaceDetectorInterface:
    :path: "./versioned-react-native/ABI32_0_0/EXFaceDetectorInterface"
  ABI32_0_0EXFileSystem:
    :path: "./versioned-react-native/ABI32_0_0/EXFileSystem"
  ABI32_0_0EXFileSystemInterface:
    :path: "./versioned-react-native/ABI32_0_0/EXFileSystemInterface"
  ABI32_0_0EXFont:
    :path: "./versioned-react-native/ABI32_0_0/EXFont"
  ABI32_0_0EXFontInterface:
    :path: "./versioned-react-native/ABI32_0_0/EXFontInterface"
  ABI32_0_0EXGL:
    :path: "./versioned-react-native/ABI32_0_0/EXGL"
  ABI32_0_0EXGoogleSignIn:
    :path: "./versioned-react-native/ABI32_0_0/EXGoogleSignIn"
  ABI32_0_0EXImageLoaderInterface:
    :path: "./versioned-react-native/ABI32_0_0/EXImageLoaderInterface"
  ABI32_0_0EXLocalAuthentication:
    :path: "./versioned-react-native/ABI32_0_0/EXLocalAuthentication"
  ABI32_0_0EXLocalization:
    :path: "./versioned-react-native/ABI32_0_0/EXLocalization"
  ABI32_0_0EXLocation:
    :path: "./versioned-react-native/ABI32_0_0/EXLocation"
  ABI32_0_0EXMediaLibrary:
    :path: "./versioned-react-native/ABI32_0_0/EXMediaLibrary"
  ABI32_0_0EXPermissions:
    :path: "./versioned-react-native/ABI32_0_0/EXPermissions"
  ABI32_0_0EXPermissionsInterface:
    :path: "./versioned-react-native/ABI32_0_0/EXPermissionsInterface"
  ABI32_0_0EXPrint:
    :path: "./versioned-react-native/ABI32_0_0/EXPrint"
  ABI32_0_0EXReactNativeAdapter:
    :path: "./versioned-react-native/ABI32_0_0/EXReactNativeAdapter"
  ABI32_0_0EXSegment:
    :path: "./versioned-react-native/ABI32_0_0/EXSegment"
  ABI32_0_0EXSensors:
    :path: "./versioned-react-native/ABI32_0_0/EXSensors"
  ABI32_0_0EXSensorsInterface:
    :path: "./versioned-react-native/ABI32_0_0/EXSensorsInterface"
  ABI32_0_0EXSMS:
    :path: "./versioned-react-native/ABI32_0_0/EXSMS"
  ABI32_0_0EXTaskManager:
    :path: "./versioned-react-native/ABI32_0_0/EXTaskManager"
  ABI32_0_0EXTaskManagerInterface:
    :path: "./versioned-react-native/ABI32_0_0/EXTaskManagerInterface"
  DoubleConversion:
    :podspec: "../react-native-lab/react-native/third-party-podspecs/DoubleConversion.podspec"
  EXAdsAdMob:
    :path: "../packages/expo-ads-admob/ios"
  EXAdsFacebook:
    :path: "../packages/expo-ads-facebook/ios"
  EXAmplitude:
    :path: "../packages/expo-analytics-amplitude/ios"
  EXAppAuth:
    :path: "../packages/expo-app-auth/ios"
  EXAppLoaderProvider:
    :path: "../packages/expo-app-loader-provider/ios"
  EXAV:
    :path: "../packages/expo-av/ios"
  EXBackgroundFetch:
    :path: "../packages/expo-background-fetch/ios"
  EXBarCodeScanner:
    :path: "../packages/expo-barcode-scanner/ios"
<<<<<<< HEAD
  EXBarCodeScannerInterface:
    :path: "../packages/expo-barcode-scanner-interface/ios"
  EXBluetooth:
    :path: "../packages/expo-bluetooth/ios"
=======
>>>>>>> 9093c6d3
  EXBlur:
    :path: "../packages/expo-blur/ios"
  EXBrightness:
    :path: "../packages/expo-brightness/ios"
  EXCalendar:
    :path: "../packages/expo-calendar/ios"
  EXCamera:
    :path: "../packages/expo-camera/ios"
  EXConstants:
    :path: "../packages/expo-constants/ios"
  EXContacts:
    :path: "../packages/expo-contacts/ios"
  EXCrypto:
    :path: "../packages/expo-crypto/ios"
  EXDocumentPicker:
    :path: "../packages/expo-document-picker/ios"
  EXFacebook:
    :path: "../packages/expo-facebook/ios"
  EXFaceDetector:
    :path: "../packages/expo-face-detector/ios"
  EXFileSystem:
    :path: "../packages/expo-file-system/ios"
  EXFont:
    :path: "../packages/expo-font/ios"
  EXGL:
    :path: "../packages/expo-gl/ios"
  EXGL-CPP:
    :path: "../packages/expo-gl-cpp/cpp"
  EXGoogleSignIn:
    :path: "../packages/expo-google-sign-in/ios"
  EXHaptics:
    :path: "../packages/expo-haptics/ios"
  EXImageManipulator:
    :path: "../packages/expo-image-manipulator/ios"
  EXImagePicker:
    :path: "../packages/expo-image-picker/ios"
  EXKeepAwake:
    :path: "../packages/expo-keep-awake/ios"
  EXLinearGradient:
    :path: "../packages/expo-linear-gradient/ios"
  EXLocalAuthentication:
    :path: "../packages/expo-local-authentication/ios"
  EXLocalization:
    :path: "../packages/expo-localization/ios"
  EXLocation:
    :path: "../packages/expo-location/ios"
  EXMailComposer:
    :path: "../packages/expo-mail-composer/ios"
  EXMediaLibrary:
    :path: "../packages/expo-media-library/ios"
  EXPermissions:
    :path: "../packages/expo-permissions/ios"
  EXPrint:
    :path: "../packages/expo-print/ios"
  EXRandom:
    :path: "../packages/expo-random/ios"
  EXSecureStore:
    :path: "../packages/expo-secure-store/ios"
  EXSegment:
    :path: "../packages/expo-analytics-segment/ios"
  EXSensors:
    :path: "../packages/expo-sensors/ios"
  EXSharing:
    :path: "../packages/expo-sharing/ios"
  EXSMS:
    :path: "../packages/expo-sms/ios"
  EXSpeech:
    :path: "../packages/expo-speech/ios"
  EXSQLite:
    :path: "../packages/expo-sqlite/ios"
  EXTaskManager:
    :path: "../packages/expo-task-manager/ios"
  EXWebBrowser:
    :path: "../packages/expo-web-browser/ios"
  Folly:
    :podspec: "../react-native-lab/react-native/third-party-podspecs/Folly.podspec"
  glog:
    :podspec: "../react-native-lab/react-native/third-party-podspecs/glog.podspec"
  React:
    :path: "../react-native-lab/react-native"
  ReactABI26_0_0:
    :path: "./versioned-react-native/ABI26_0_0"
  ReactABI27_0_0:
    :path: "./versioned-react-native/ABI27_0_0"
  ReactABI28_0_0:
    :path: "./versioned-react-native/ABI28_0_0"
  ReactABI29_0_0:
    :path: "./versioned-react-native/ABI29_0_0"
  ReactABI30_0_0:
    :path: "./versioned-react-native/ABI30_0_0"
  ReactABI31_0_0:
    :path: "./versioned-react-native/ABI31_0_0"
  ReactABI32_0_0:
    :path: "./versioned-react-native/ABI32_0_0"
  UMBarCodeScannerInterface:
    :path: "../packages/unimodules-barcode-scanner-interface/ios"
  UMCameraInterface:
    :path: "../packages/unimodules-camera-interface/ios"
  UMConstantsInterface:
    :path: "../packages/unimodules-constants-interface/ios"
  UMCore:
    :path: "../packages/@unimodules/core/ios"
  UMFaceDetectorInterface:
    :path: "../packages/unimodules-face-detector-interface/ios"
  UMFileSystemInterface:
    :path: "../packages/unimodules-file-system-interface/ios"
  UMFontInterface:
    :path: "../packages/unimodules-font-interface/ios"
  UMImageLoaderInterface:
    :path: "../packages/unimodules-image-loader-interface/ios"
  UMPermissionsInterface:
    :path: "../packages/unimodules-permissions-interface/ios"
  UMReactNativeAdapter:
    :path: "../packages/@unimodules/react-native-adapter/ios"
  UMSensorsInterface:
    :path: "../packages/unimodules-sensors-interface/ios"
  UMTaskManagerInterface:
    :path: "../packages/unimodules-task-manager-interface/ios"
  yoga:
    :path: "../react-native-lab/react-native/ReactCommon/yoga"
  yogaABI26_0_0:
    :path: "./versioned-react-native/ABI26_0_0/ReactCommon/ABI26_0_0yoga"
  yogaABI27_0_0:
    :path: "./versioned-react-native/ABI27_0_0/ReactCommon/ABI27_0_0yoga"
  yogaABI28_0_0:
    :path: "./versioned-react-native/ABI28_0_0/ReactCommon/ABI28_0_0yoga"
  yogaABI29_0_0:
    :path: "./versioned-react-native/ABI29_0_0/ReactCommon/ABI29_0_0yoga"
  yogaABI30_0_0:
    :path: "./versioned-react-native/ABI30_0_0/ReactCommon/ABI30_0_0yoga"
  yogaABI31_0_0:
    :path: "./versioned-react-native/ABI31_0_0/ReactCommon/ABI31_0_0yoga"
  yogaABI32_0_0:
    :path: "./versioned-react-native/ABI32_0_0/ReactCommon/ABI32_0_0yoga"

SPEC CHECKSUMS:
  ABI29_0_0EXCamera: 21c3fc3329c6f216faa39e62f84822e0c25cf829
  ABI29_0_0EXCameraInterface: e3a74375f2aeadaa71975db70a46bdcbb6c7b30c
  ABI29_0_0EXConstants: 697a2e0b34c65902d83779159f961fc5a034d120
  ABI29_0_0EXConstantsInterface: b172e223661d284820fbd69831e8697dd5a20aad
  ABI29_0_0EXCore: c28f236ea9a4b6c042ca4fed18f5ae9b9e392745
  ABI29_0_0EXFaceDetector: 069eb5fa3372953f92ba1af285cdb2d84141475e
  ABI29_0_0EXFaceDetectorInterface: 403e432f6f90ff2a4aeb68dc637fd403ede3f508
  ABI29_0_0EXFileSystem: 08ecbc804825c7e59f6bff59ce2c71d5bd5d96e8
  ABI29_0_0EXFileSystemInterface: 6ca6998d6edd44fdd48d6bf99436c545b36b8ffa
  ABI29_0_0EXGL: a5626cf0758e667aad4e9a31525dab3c91c7eb8a
  ABI29_0_0EXPermissions: 154b45f9bfd9f3c6cc9ed7fcf79c1142cbbab050
  ABI29_0_0EXPermissionsInterface: 0227a57a44591691fddc89dfdfff46033e588ed6
  ABI29_0_0EXReactNativeAdapter: a7892cf0a6bc26e13c84d1cf0c7a9f70f6e143e6
  ABI29_0_0EXSensors: dca4c9e3cc813db29affee7bb484a53f11bd1129
  ABI29_0_0EXSensorsInterface: b53b81bf404ed8f04f1acc89eee955fab80715d3
  ABI29_0_0EXSMS: 0c4b37432bfae59e9121bd4781916900e200fc81
  ABI30_0_0EXAdsAdMob: de2abbfef4f4585c8ebff30ce323b9a5b9d1ca46
  ABI30_0_0EXBarCodeScanner: b132a927bcd0d159046e7a3121c9ad1d185338b0
  ABI30_0_0EXBarCodeScannerInterface: a2b9d8d722118b50d6d9e18513de0bc38f06d7b8
  ABI30_0_0EXCamera: d19076e4e1caa1a0c87afe26f29d339602b139b1
  ABI30_0_0EXCameraInterface: f4c0a29a1bd3f0c6d9bcc2ff014a94924f735dc9
  ABI30_0_0EXConstants: ddeb40c81a85da758c16eb2f212284a29b430352
  ABI30_0_0EXConstantsInterface: 9563a4955ba899276b6649416f7a05c061195f0c
  ABI30_0_0EXContacts: 738ecbf8162bde434785f3ed31668f8962d3ccde
  ABI30_0_0EXCore: 7fe317d2b305673ef09577ef3ca0dee522f35da2
  ABI30_0_0EXFaceDetector: b80f41740c508d026d786b8e5df7b48cd0b5827e
  ABI30_0_0EXFaceDetectorInterface: d3456a64920707567cdec7341df67a35999f8095
  ABI30_0_0EXFileSystem: 488d7f621c838e7f15f8ccf1637769294bfe2817
  ABI30_0_0EXFileSystemInterface: 9e4d2694b6e19f62a7de71960231e427a1bed2d6
  ABI30_0_0EXFont: 2a276bf58b7e34b7bf444869161b4780edfb8c57
  ABI30_0_0EXFontInterface: c45df576d8e54e6e348ae8fdfcd01558bb674854
  ABI30_0_0EXGL: 7b29e8873cca521c3f9c9c6c4a522f93c2833ab5
  ABI30_0_0EXImageLoaderInterface: 0aa4a817218ed394c5168637622762282a3beb7c
  ABI30_0_0EXLocalAuthentication: e521a7a359d35c999b5fb4d11a29d772e53d3c65
  ABI30_0_0EXLocation: 5f2164ed27a6ae943326ded2e5a6a4931e8393d6
  ABI30_0_0EXMediaLibrary: 93a8f8a2711d4bc253eaf63b854c51c69104bfd8
  ABI30_0_0EXPermissions: 2769aa4f16613ddc071631fecb166173b93cb251
  ABI30_0_0EXPermissionsInterface: 0c747337547492c0dbb5d3720b0a496daab87513
  ABI30_0_0EXPrint: 3035b7866c10ab5e8f4dd4c5c97d8ebdf2aa02e8
  ABI30_0_0EXReactNativeAdapter: 8c0aa74b833b730c733d3bff6a8903a4a559ca62
  ABI30_0_0EXSegment: d724b887188682a09c63683651400d82de1b1084
  ABI30_0_0EXSensors: ed346471511b091ea8dd1e15a30cb0a07ca8219e
  ABI30_0_0EXSensorsInterface: 813725665b9072438055841ec70043ebc7b7d14a
  ABI30_0_0EXSMS: 06faf03eac91ca0960cad026240884f282292bcd
  ABI31_0_0EXAdsAdMob: 3eef94ebfb66a94d61e22ec5769026ff3846098b
  ABI31_0_0EXBarCodeScanner: 07fbbee4080a8946300bf06404dabf0ebbb35e63
  ABI31_0_0EXBarCodeScannerInterface: b10f35138fc11f1126afe806f5eb3735cff039bf
  ABI31_0_0EXCamera: 12f02853fb53783c93c14262c257add177a2712d
  ABI31_0_0EXCameraInterface: 0e6680a22a8b338a8c249c3ce6b94b6baaae4bb8
  ABI31_0_0EXConstants: 3c1d8e078e53a6b5f57ae2dde7ce86ccc90ad8a9
  ABI31_0_0EXConstantsInterface: f930e48fb6ce4af32ff5bf4c36d03a596a85775c
  ABI31_0_0EXContacts: e85573cb21effd39b0803bb10f8589473d847e6a
  ABI31_0_0EXCore: 5d2c6f983d9f1af90557de60c7994d49dd4ec69f
  ABI31_0_0EXFaceDetector: 13bdf710d3686dc226c64c4e375722d38e661219
  ABI31_0_0EXFaceDetectorInterface: b57ccf605e2b27ea29ac7816ffb66a40244ce936
  ABI31_0_0EXFileSystem: f5280ef75f72395b85102ef16fea8dee704c8391
  ABI31_0_0EXFileSystemInterface: ed4b286d4b22d58df85355168be2ec7c55d94522
  ABI31_0_0EXFont: a9def748ef2440f7e0f486cdec37908464b90202
  ABI31_0_0EXFontInterface: 3c775ef1baf2aa06cdccf201d935906eeee5babb
  ABI31_0_0EXGL: d165ae6e73f158cacb828905d68a31f7035e0873
  ABI31_0_0EXImageLoaderInterface: 93d5531ff4def386045c92c3e03e575052bd5333
  ABI31_0_0EXLocalAuthentication: 585924fcf0ab548299b1291cfff2dc49352585bf
  ABI31_0_0EXLocalization: 1d2497e955d920b88f1d01e90da42b826f42b18f
  ABI31_0_0EXLocation: a67e6088cf4bb6de5eb2130d2fa389bc33f1217c
  ABI31_0_0EXMediaLibrary: 3f16a8bcccf7838aadba21c30f5f119ad89dd216
  ABI31_0_0EXPermissions: 042f00b140c6c4da6774c328752f6e9b41c87967
  ABI31_0_0EXPermissionsInterface: f4e6cff5718a3dc301bd2681be38d1646cc92020
  ABI31_0_0EXPrint: 88cf11f4b4b96d3a089f6055d2c3494f51440ddb
  ABI31_0_0EXReactNativeAdapter: 16e348baa12a6c9d7713159414167ff69d5053f8
  ABI31_0_0EXSegment: e242f8b591810154687a5ff2c4ea59e37e83ea46
  ABI31_0_0EXSensors: df1e9a10f138a55df5af109f45506e9022f9a821
  ABI31_0_0EXSensorsInterface: 978a9f51b9e79fa9ac8d7f418a594c3283f0d447
  ABI31_0_0EXSMS: df5e3cea49c395ba17143c79af72f28b76090205
  ABI32_0_0EXAdsAdMob: cf9e8e790a71efa9f7c4d92f69c477a0fc18fb76
  ABI32_0_0EXAppAuth: c5163add3633c37cbbf432e8d1270d1ca5999cb8
  ABI32_0_0EXAppLoaderProvider: a16d3ac200573f06cfd02bc9eaee6814cc11af8f
  ABI32_0_0EXBackgroundFetch: 6a75fe76c0f34cb4401e0153eab156c2a961c406
  ABI32_0_0EXBarCodeScanner: e08a92ccc7b04ec065a4b38904aa9bfd614c2aef
  ABI32_0_0EXBarCodeScannerInterface: 4d1ead16ded278af849d2cf583303f16a16dcda7
  ABI32_0_0EXCamera: 03f13695dc892f238ee9cdabbbae01adc74c7959
  ABI32_0_0EXCameraInterface: 10bf15127f025804da2c760f62f39d7d60278fda
  ABI32_0_0EXConstants: c70a84dd51b1d4ef520ed0f3be60ecd1902f6678
  ABI32_0_0EXConstantsInterface: 6e71009b65fc9b532e1c534c1ca3f974c2c48c01
  ABI32_0_0EXContacts: 1128fb0c6a0853bea1622bbbe6647f7c04ac788f
  ABI32_0_0EXCore: 5c57e18a8655a598c5dc88015839742c821c03e9
  ABI32_0_0EXErrors: 5732173d5dd5b2defa246ed4d9c2f315d1577df8
  ABI32_0_0EXFaceDetector: 58c0d4a82c5b9011003157655426e15c7058624c
  ABI32_0_0EXFaceDetectorInterface: e66dce67dd60d257ba756d9c1fb90737e888afce
  ABI32_0_0EXFileSystem: f84e73e3669cdb2809f18bf6bcae13b00cd20577
  ABI32_0_0EXFileSystemInterface: 7aec0d4b4ee4f0b5da5310aea718db8ac246bf4e
  ABI32_0_0EXFont: 36f3ad545d86a8a0dccfb2cb5b45f32f21d9f8cc
  ABI32_0_0EXFontInterface: f91b8122829dd05be5d488fbc1fb84a1f5080ded
  ABI32_0_0EXGL: ce90cf3caee783230dc334b96241b6c59e4cc806
  ABI32_0_0EXGoogleSignIn: 532f656211d09df3e63b24b0b9c72985004d845d
  ABI32_0_0EXImageLoaderInterface: a5af9ece964402dec353859a8a322725382c7473
  ABI32_0_0EXLocalAuthentication: 14a40a210ccc90bef3fd2026d29e2aa10c09cfd8
  ABI32_0_0EXLocalization: 178ecedfd509a8a88fa67ba0f916302dd4f5057f
  ABI32_0_0EXLocation: c6fdd96251ddd51799e279a79eccae3a709a8844
  ABI32_0_0EXMediaLibrary: 8fadddba1d9366c4d343f221142b4c2f4413de7f
  ABI32_0_0EXPermissions: 9fc4ffa1246141695390d8443186dd6f3da8813d
  ABI32_0_0EXPermissionsInterface: 0ee96120d38932e80277a6cfb22b22ad80d96674
  ABI32_0_0EXPrint: 2877eeef7a7dad9c97db3d2dea225ddf870fb45a
  ABI32_0_0EXReactNativeAdapter: 4b9bd15e98497e0ed1f04011172e05ac009336ae
  ABI32_0_0EXSegment: 034aa8835899932889df00eb52fa1bb641d388fd
  ABI32_0_0EXSensors: 203bb98d478db3462e6bef73d017349992dbfa28
  ABI32_0_0EXSensorsInterface: f25b24cd74193a3273534857eeb39a7af6c91186
  ABI32_0_0EXSMS: ba43894cc1d6a8e4657df84ff45c7cf6a1e8dee1
  ABI32_0_0EXTaskManager: 64c05e52446ebbf712884313ad37186e934ff4c5
  ABI32_0_0EXTaskManagerInterface: f0fa0ecf92a3a5119617085627c5bbec7745140c
  Amplitude-iOS: 4a3c8807b2ea5369dc11e87e23825bff01e5a922
  Analytics: 63744ad4afa65c3bcdcdb7a94b62515bde5b3900
  AppAuth: 137f6bb6fc9dfbaf2cf9f6fcff1d336ff0163bc6
  Bolts: ac6567323eac61e203f6a9763667d0f711be34c8
  boost-for-react-native: 39c7adb57c4e60d6c5479dd8623128eb5b3f0f2c
  Branch: 0d98d22745a9b68bcb4fa6dc1c6a92b64d4fdd7b
  CocoaLumberjack: 2800c03334042fe80589423c8d80e582dcaec482
  Crashlytics: 07fb167b1694128c1c9a5a5cc319b0e9c3ca0933
  DoubleConversion: bb338842f62ab1d708ceb63ec3d999f0f3d98ecd
  EXAdsAdMob: ccf795765d0454c8596bd711920cac83b811d3b0
  EXAdsFacebook: 317d7379f8bbe6056d8422e67c8c8cdf840373b2
  EXAmplitude: c7b5402bfe46f6195270473b3d995e17f621a400
  EXAppAuth: 61fd54b7dd89cd56fb196c37e34f6b652f169e07
  EXAppLoaderProvider: 2638ca3d779c8baae37e63352c785e5e2dad70d5
<<<<<<< HEAD
  EXAV: f005cfd3df93cee2ba9856336d780beaffc9c4d8
  EXBackgroundFetch: 1b5444a094fc71e0361c80720482946c4388c9b7
  EXBarCodeScanner: 0ed39b41ccec72935521823eceed3d60c73fc43d
  EXBarCodeScannerInterface: e652b42b1d585fe1ee373cf56a4ce52bb516e5ca
  EXBlur: 33a24162664da1367d5454366341b01ad7d9506d
  EXBluetooth: 0018cda1a6acc7aff112c06cf38e155048dad5ab
  EXBrightness: 9ffd9f0462552397c0c217115610a17862b08f84
  EXCalendar: 6d75bc6681c9088a5d003f0c15d136dbf89f11b3
  EXCamera: 00936f79aafe16125c6cdc7c7ea2bf2d2c976dfe
  EXCameraInterface: 869fde055d1d4b01757e60168087444a0c22f4e8
  EXConstants: 4ab8da18840ebae518e15541164fbaf7907e58c2
  EXConstantsInterface: 46e32b9f7d4d5ba6a92f5eb3957d1e1984a02b06
  EXContacts: 50843152d15328802c57b0382759595848959371
  EXCore: 81304a0284b7f2e0f691b8a6bc642854e730f5e2
  EXCrypto: 9199a16ddd0e7534678bf7e035aac405ec1543f8
  EXDocumentPicker: aa5a1ecf084d3a09c74c801e0357c7739c201990
  EXErrors: 4f9a7181ac46a4acb5f11ff7d6035cd8ae36821e
  EXFacebook: 68c4f555b96c9caf02771f897cc33638a2fa68c6
  EXFaceDetector: 06f1ea23a1252b82eb06af3472b9fcf44aab74e6
  EXFaceDetectorInterface: f70217bc92ef61b44a81a8972b72df307d6ba8f0
  EXFileSystem: 0872826fd9ebc7d842a5e389b088c93f5b9fab88
  EXFileSystemInterface: a80b0cb779e18d541e9f337bc941ffa147ae7604
  EXFont: 5c0220788732ef1c4bfe0f5079a003b4c64add95
  EXFontInterface: 4f43034d716abf729495cca5940e64b45837be25
  EXGL: 9a5dd454a7ed9660b25b71d82d8009ac9bd6f85a
=======
  EXAV: 619ea1c25404bdbf66ae243d2b77aa4f90ad5cc9
  EXBackgroundFetch: 41b9c046a5dd6ce5e6a6c6e1ed97a2b3e5ff4a1e
  EXBarCodeScanner: e24dcd3e0279da0ee25a519eb26aa22a828602b7
  EXBlur: 04698084cb51c57ec8f0e07f5522a4e2efe2a587
  EXBrightness: 1bd1960d1d9752af53b9c55b813d3720b12f6cce
  EXCalendar: 47b4c8e7f003deff888696f25f52a845f3101c89
  EXCamera: 88f1b7d4ddb779cb0f481ae67aca3e347bfb1cd6
  EXConstants: 6ad60de0802ba69068b6d7b63e4e82c06d6807a4
  EXContacts: 523074cc90a2c595f8aed6b89820c1376bef1176
  EXCrypto: 8a6a2143edba5c25687928b0ea4c20257bf292c4
  EXDocumentPicker: c471a1738be543bcb56e106fbb2969fdf1bce36c
  EXFacebook: 54345b7a2ac76dd1e764d40b007361c4e83af427
  EXFaceDetector: 24c4b79c6796515cccb0cdf320d5e00ec9d17a99
  EXFileSystem: 22a53ba7e31987166aca49778e53cce8181b1ad8
  EXFont: f01cffd265689fe1a353914a5d377f2d7e3804b3
  EXGL: f04f144b09c504a6989376ec53379a9766022e34
>>>>>>> 9093c6d3
  EXGL-CPP: 46b589a3ed0c59ae2e7f9434897b66cd8dd2e70c
  EXGoogleSignIn: 5bc23e01a9ae53b2ad8570a800b43c95066d801d
  EXHaptics: 88c035752587548b22efe7f2569a7f6d8a8b4af3
  EXImageManipulator: 9dfbfb167347463a6e444ab04dc73e77a835fd5f
  EXImagePicker: c1e82c03343a78de696daa6e314b0542746b6270
  EXKeepAwake: 0c9a81da6886449bed0ce37403330c58a7fd8f5d
  EXLinearGradient: 225b6c9888c1837bde7eaee64496cafda45d6ccc
  EXLocalAuthentication: 64ea3d43b259dfa781a40045fdf88624238a7191
  EXLocalization: 348a20e02a5cf8d44e8c04f611f339df37a7359e
  EXLocation: 429443e5368923b236cd726d1c40ee8d291eedbc
  EXMailComposer: 6fa88c09aae306fa05e4030482681563b2308446
  EXMediaLibrary: 29198a80b055bd1b69e738a44e566abb204f4a90
  EXPermissions: 332e6241b48d34a8363a78d87d90a20436a9eff9
  EXPrint: 31f99a71a37e4543d401699a12443ffc061ab5bc
  EXRandom: ef63cbfe063ed76e9ffed8ea9e762369a7185bf4
  EXSecureStore: 3bea93c3872a57eb319f02c25cd5d064e96d5ea3
  EXSegment: 59f8dbfb3d351c0b0a142cc5dbacde461fde5b77
  EXSensors: 70818ebc1f2a0014d95556de323e2945c4374ad9
  EXSharing: 3d00ce069b19b698ef219e39e4ded811add87754
  EXSMS: be674990e4f4649babcbb5092e9fe63fda31dd75
  EXSpeech: 393adb0f37972bb8095a99da0e4a455c73366e13
  EXSQLite: 6de0e07822d8c3ee03e89491f7de2f12b2208f8a
  EXTaskManager: 24c66563e0a7a9a1a686dfe960bd131c94339071
  EXWebBrowser: 80d1c7fc02cc459528b9e04863c8837f242bc3b4
  Fabric: f988e33c97f08930a413e08123064d2e5f68d655
  FBAudienceNetwork: 56c2dc9b5f075f4a9757d7dc8a83d3972270f645
  FBSDKCoreKit: ae214474b25033399c131dc81d258e412582a2ba
  FBSDKLoginKit: 7a1e411d46acc8834588eca437daf34de42e1d52
  Folly: c89ac2d5c6ab169cd7397ef27485c44f35f742c7
  glog: e8acf0ebbf99759d3ff18c86c292a5898282dcde
  Google-Maps-iOS-Utils: c32891ff472eaaa1fca032beedafa1a013af7875
  Google-Mobile-Ads-SDK: 1bdf1a4244d0553b1840239874c209c01aef055f
  GoogleInterchangeUtilities: d5bc4d88d5b661ab72f9d70c58d02ca8c27ad1f7
  GoogleMaps: c087b8e5dfe87ca6ebf59adb9b4894a4146bec4f
  GoogleMobileVision: d344d69c8987ee239c8a47257e2039084682d181
  GoogleNetworkingUtilities: 3edd3a8161347494f2da60ea0deddc8a472d94cb
  GoogleSignIn: 7ff245e1a7b26d379099d3243a562f5747e23d39
  GoogleSymbolUtilities: 631ee17048aa5e9ab133470d768ea997a5ef9b96
  GoogleToolboxForMac: ff31605b7d66400dcec09bed5861689aebadda4d
  GoogleUtilities: 8bbc733218aad26306f9d4a253823986110e3358
  GTMSessionFetcher: 32aeca0aa144acea523e1c8e053089dec2cb98ca
  JKBigInteger2: e91672035c42328c48b7dd015b66812ddf40ca9b
  lottie-ios: 3fef45d3fabe63e3c7c2eb603dd64ddfffc73062
  React: 1fe0eb13d90b625d94c3b117c274dcfd2e760e11
  ReactABI26_0_0: d4d795143f0c4d4178b46b680e08ab15dadeb428
  ReactABI27_0_0: 116223f1e2d03ff282f020792e5bd8078cb41d20
  ReactABI28_0_0: f6e3790bb09c4288518be94e257abb08921e43f2
  ReactABI29_0_0: d06c0c6ceb828ce1dce4b57007bb32c19326dbdb
  ReactABI30_0_0: 801e156645b710af58dd6ce33df3a828f2be27a1
  ReactABI31_0_0: 1153bcc4d2a62453ea9105fcf8f56ed6d9566ca0
  ReactABI32_0_0: 474f19ba214d520d8dfa91a450ab41496486158d
  UMBarCodeScannerInterface: f623227f2f6e8fa5c45fef1cc2b5ae200dd14918
  UMCameraInterface: 2a22ae5a2d4f710d617e3fd2c5c0511019aea1c7
  UMConstantsInterface: 9884d2a4a4563b20d7efbafba421151698dd8991
  UMCore: c057256783718d88e019597f70b14c7312b14d91
  UMFaceDetectorInterface: 402f381792274f3cfe39f0b5969f192733c666dc
  UMFileSystemInterface: afd29c624dfb8d466e6df7cf7de80a3bdd9d5d8a
  UMFontInterface: cb06a806e1f43acfee615bca477aac86d467aa4b
  UMImageLoaderInterface: ce7c8dd0b4f11fc9a8571d4e8608fc0bae7b89a6
  UMPermissionsInterface: 2a4e59492eb0a32410af28dff8d498ea4030deaf
  UMReactNativeAdapter: b5ea1cc455cdb00114f6922d17bb64ca770a421f
  UMSensorsInterface: 4b16dad6584fc08d11b10a3a45490034cd5ff37f
  UMTaskManagerInterface: c594f1584e28026f98cca344d10183f635896094
  yoga: b1ce48b6cf950b98deae82838f5173ea7cf89e85
  yogaABI26_0_0: 3d0b9ddd940a22bab64f64291415846298cb263c
  yogaABI27_0_0: 15bb7f6d47c919692ddbfef84e1f69d935664fce
  yogaABI28_0_0: c9b0e4fbc789b5db29690ede5e85b0140b975f9b
  yogaABI29_0_0: 4fdf5bbd444d2968ec42ccadec97b02c672eda80
  yogaABI30_0_0: 4c86e39466368a6b018b8b78aeb654b6620512a1
  yogaABI31_0_0: 7978689ddccec43cffd5914889304cf3b7fd7c77
  yogaABI32_0_0: b6e0ba3796cd5e47ccea0454694e605a1cfc817a

PODFILE CHECKSUM: ce0101a624a69a0a88530ef162d81d176c4e4fe5

COCOAPODS: 1.5.3<|MERGE_RESOLUTION|>--- conflicted
+++ resolved
@@ -343,65 +343,18 @@
     - UMCore
   - EXAppAuth (4.0.0):
     - AppAuth
-<<<<<<< HEAD
-    - EXCore
-  - EXAppLoaderProvider (3.0.0)
-  - EXAV (3.0.0):
-    - EXCore
-    - EXPermissionsInterface
-  - EXBackgroundFetch (3.0.0):
-    - EXCore
-    - EXTaskManagerInterface
-  - EXBarCodeScanner (3.0.0):
-    - EXCore
-  - EXBarCodeScannerInterface (3.0.0)
-  - EXBlur (3.0.0):
-    - EXCore
+    - UMCore
+  - EXAppLoaderProvider (4.0.0)
+  - EXAV (4.1.0):
+    - UMCore
+    - UMPermissionsInterface
+  - EXBackgroundFetch (4.0.0):
+    - UMCore
+    - UMTaskManagerInterface
+  - EXBarCodeScanner (4.0.0):
+    - UMCore
   - EXBluetooth (1.0.0):
     - EXCore
-  - EXBrightness (3.0.0):
-    - EXCore
-  - EXCalendar (3.0.0):
-    - EXCore
-    - EXPermissionsInterface
-  - EXCamera (3.0.0):
-    - EXBarCodeScannerInterface
-    - EXCore
-    - EXFaceDetectorInterface
-    - EXFileSystemInterface
-    - EXImageLoaderInterface
-    - EXPermissionsInterface
-  - EXCameraInterface (3.0.0)
-  - EXConstants (3.0.0):
-    - EXConstantsInterface
-    - EXCore
-  - EXConstantsInterface (3.0.0)
-  - EXContacts (3.0.0):
-    - EXCore
-    - EXFileSystemInterface
-    - EXPermissionsInterface
-  - EXCore (3.0.1)
-  - EXCrypto (3.0.0):
-    - EXCore
-  - EXDocumentPicker (3.0.0):
-    - EXCore
-    - EXFileSystemInterface
-  - EXErrors (3.0.0):
-    - EXCore
-  - EXFacebook (3.0.0):
-    - EXConstantsInterface
-    - EXCore
-=======
-    - UMCore
-  - EXAppLoaderProvider (4.0.0)
-  - EXAV (4.1.0):
-    - UMCore
-    - UMPermissionsInterface
-  - EXBackgroundFetch (4.0.0):
-    - UMCore
-    - UMTaskManagerInterface
-  - EXBarCodeScanner (4.0.0):
-    - UMCore
   - EXBlur (4.0.0):
     - UMCore
   - EXBrightness (4.0.0):
@@ -429,7 +382,6 @@
     - UMCore
     - UMFileSystemInterface
   - EXFacebook (4.0.0):
->>>>>>> 9093c6d3
     - FBSDKCoreKit
     - FBSDKLoginKit
     - UMConstantsInterface
@@ -1346,11 +1298,7 @@
   - EXAV (from `../packages/expo-av/ios`)
   - EXBackgroundFetch (from `../packages/expo-background-fetch/ios`)
   - EXBarCodeScanner (from `../packages/expo-barcode-scanner/ios`)
-<<<<<<< HEAD
-  - EXBarCodeScannerInterface (from `../packages/expo-barcode-scanner-interface/ios`)
   - EXBluetooth (from `../packages/expo-bluetooth/ios`)
-=======
->>>>>>> 9093c6d3
   - EXBlur (from `../packages/expo-blur/ios`)
   - EXBrightness (from `../packages/expo-brightness/ios`)
   - EXCalendar (from `../packages/expo-calendar/ios`)
@@ -1804,13 +1752,8 @@
     :path: "../packages/expo-background-fetch/ios"
   EXBarCodeScanner:
     :path: "../packages/expo-barcode-scanner/ios"
-<<<<<<< HEAD
-  EXBarCodeScannerInterface:
-    :path: "../packages/expo-barcode-scanner-interface/ios"
   EXBluetooth:
     :path: "../packages/expo-bluetooth/ios"
-=======
->>>>>>> 9093c6d3
   EXBlur:
     :path: "../packages/expo-blur/ios"
   EXBrightness:
@@ -2070,36 +2013,10 @@
   EXAmplitude: c7b5402bfe46f6195270473b3d995e17f621a400
   EXAppAuth: 61fd54b7dd89cd56fb196c37e34f6b652f169e07
   EXAppLoaderProvider: 2638ca3d779c8baae37e63352c785e5e2dad70d5
-<<<<<<< HEAD
-  EXAV: f005cfd3df93cee2ba9856336d780beaffc9c4d8
-  EXBackgroundFetch: 1b5444a094fc71e0361c80720482946c4388c9b7
-  EXBarCodeScanner: 0ed39b41ccec72935521823eceed3d60c73fc43d
-  EXBarCodeScannerInterface: e652b42b1d585fe1ee373cf56a4ce52bb516e5ca
-  EXBlur: 33a24162664da1367d5454366341b01ad7d9506d
-  EXBluetooth: 0018cda1a6acc7aff112c06cf38e155048dad5ab
-  EXBrightness: 9ffd9f0462552397c0c217115610a17862b08f84
-  EXCalendar: 6d75bc6681c9088a5d003f0c15d136dbf89f11b3
-  EXCamera: 00936f79aafe16125c6cdc7c7ea2bf2d2c976dfe
-  EXCameraInterface: 869fde055d1d4b01757e60168087444a0c22f4e8
-  EXConstants: 4ab8da18840ebae518e15541164fbaf7907e58c2
-  EXConstantsInterface: 46e32b9f7d4d5ba6a92f5eb3957d1e1984a02b06
-  EXContacts: 50843152d15328802c57b0382759595848959371
-  EXCore: 81304a0284b7f2e0f691b8a6bc642854e730f5e2
-  EXCrypto: 9199a16ddd0e7534678bf7e035aac405ec1543f8
-  EXDocumentPicker: aa5a1ecf084d3a09c74c801e0357c7739c201990
-  EXErrors: 4f9a7181ac46a4acb5f11ff7d6035cd8ae36821e
-  EXFacebook: 68c4f555b96c9caf02771f897cc33638a2fa68c6
-  EXFaceDetector: 06f1ea23a1252b82eb06af3472b9fcf44aab74e6
-  EXFaceDetectorInterface: f70217bc92ef61b44a81a8972b72df307d6ba8f0
-  EXFileSystem: 0872826fd9ebc7d842a5e389b088c93f5b9fab88
-  EXFileSystemInterface: a80b0cb779e18d541e9f337bc941ffa147ae7604
-  EXFont: 5c0220788732ef1c4bfe0f5079a003b4c64add95
-  EXFontInterface: 4f43034d716abf729495cca5940e64b45837be25
-  EXGL: 9a5dd454a7ed9660b25b71d82d8009ac9bd6f85a
-=======
   EXAV: 619ea1c25404bdbf66ae243d2b77aa4f90ad5cc9
   EXBackgroundFetch: 41b9c046a5dd6ce5e6a6c6e1ed97a2b3e5ff4a1e
   EXBarCodeScanner: e24dcd3e0279da0ee25a519eb26aa22a828602b7
+  EXBluetooth: 0018cda1a6acc7aff112c06cf38e155048dad5ab
   EXBlur: 04698084cb51c57ec8f0e07f5522a4e2efe2a587
   EXBrightness: 1bd1960d1d9752af53b9c55b813d3720b12f6cce
   EXCalendar: 47b4c8e7f003deff888696f25f52a845f3101c89
@@ -2113,7 +2030,6 @@
   EXFileSystem: 22a53ba7e31987166aca49778e53cce8181b1ad8
   EXFont: f01cffd265689fe1a353914a5d377f2d7e3804b3
   EXGL: f04f144b09c504a6989376ec53379a9766022e34
->>>>>>> 9093c6d3
   EXGL-CPP: 46b589a3ed0c59ae2e7f9434897b66cd8dd2e70c
   EXGoogleSignIn: 5bc23e01a9ae53b2ad8570a800b43c95066d801d
   EXHaptics: 88c035752587548b22efe7f2569a7f6d8a8b4af3
