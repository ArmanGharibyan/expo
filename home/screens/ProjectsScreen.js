/**
 * @flow
 */

import Constants from 'expo-constants';
import _ from 'lodash';
import React from 'react';
import {
  AppState,
  Alert,
  Clipboard,
  Platform,
  RefreshControl,
  StatusBar,
  StyleSheet,
  Text,
  TouchableOpacity,
  View,
} from 'react-native';
import { withNavigationFocus, withNavigation } from 'react-navigation';
import { connect } from 'react-redux';
import semver from 'semver';
import ScrollView from '../components/NavigationScrollView';
import ApiV2HttpClient from '../api/ApiV2HttpClient';
import Environment from '../utils/Environment';
import addListenerWithNativeCallback from '../utils/addListenerWithNativeCallback';
import Alerts from '../constants/Alerts';
import Colors from '../constants/Colors';
import DevIndicator from '../components/DevIndicator';
import HistoryActions from '../redux/HistoryActions';
import OpenProjectByURLButton from '../components/OpenProjectByURLButton';
import NoProjectTools from '../components/NoProjectTools';
import NoProjectsOpen from '../components/NoProjectsOpen';
import ProjectTools from '../components/ProjectTools';
import SharedStyles from '../constants/SharedStyles';
import SmallProjectCard from '../components/SmallProjectCard';
import Store from '../redux/Store';
import Connectivity from '../api/Connectivity';
import getSnackId from '../utils/getSnackId';

import extractReleaseChannel from '../utils/extractReleaseChannel';

const IS_RESTRICTED = Environment.IsIOSRestrictedBuild;
const PROJECT_UPDATE_INTERVAL = 10000;

const SupportedExpoSdks = Constants.supportedExpoSdks || [];

@withNavigationFocus
@withNavigation
@connect(data => ProjectsScreen.getDataProps(data))
export default class ProjectsScreen extends React.Component {
  props: {
    navigation: any,
    isFocused: boolean,
    dispatch: () => void,
    recentHistory: any,
    allHistory: any,
    navigator: any,
    isAuthenticated: boolean,
  };

  static navigationOptions = {
    title: 'Projects',
    ...Platform.select({
      ios: {
        headerRight: Constants.isDevice ? null : <OpenProjectByURLButton />,
      },
    }),
  };

  static getDataProps(data) {
    let { history } = data.history;

    return {
      recentHistory: history.take(10),
      allHistory: history,
      isAuthenticated: data.session && data.session.sessionSecret,
    };
  }

  state = {
    projects: [],
    isNetworkAvailable: Connectivity.isAvailable(),
    isRefreshing: false,
  };

  componentDidMount() {
    AppState.addEventListener('change', this._maybeResumePollingFromAppState);
    Connectivity.addListener(this._updateConnectivity);
    this._startPollingForProjects();

    addListenerWithNativeCallback('ExponentKernel.showQRReader', async event => {
      this.props.navigation.showModal('QRCode');
      return { success: true };
    });

    addListenerWithNativeCallback('ExponentKernel.addHistoryItem', async event => {
      let { manifestUrl, manifest, manifestString } = event;
      if (!manifest && manifestString) {
        manifest = JSON.parse(manifestString);
      }
      Store.dispatch(HistoryActions.addHistoryItem(manifestUrl, manifest));
    });
  }

  componentWillUnmount() {
    this._stopPollingForProjects();
    AppState.removeEventListener('change', this._maybeResumePollingFromAppState);
    Connectivity.removeListener(this._updateConnectivity);
  }

  render() {
    const { projects } = this.state;

    return (
      <View style={styles.container}>
        <ScrollView
          refreshControl={
            <RefreshControl
              refreshing={this.state.isRefreshing}
              onRefresh={this._handleRefreshAsync}
            />
          }
          key={
            /* note(brent): sticky headers break re-rendering scrollview */
            /* contents on sdk17, remove this in sdk18 */
            Platform.OS === 'ios' ? this.props.allHistory.count() : 'scroll-view'
          }
          stickyHeaderIndices={Platform.OS === 'ios' ? [0, 2, 4] : []}
          style={styles.container}
          contentContainerStyle={styles.contentContainer}>
          <View style={SharedStyles.sectionLabelContainer}>
            <Text style={SharedStyles.sectionLabelText}>
              {Platform.OS === 'ios' && Environment.IOSClientReleaseType === 'SIMULATOR'
                ? 'CLIPBOARD'
                : 'TOOLS'}
            </Text>
          </View>
          {this._renderProjectTools()}

          <View style={SharedStyles.sectionLabelContainer}>
            <View style={{ flexDirection: 'row', alignItems: 'center' }}>
              <DevIndicator
                style={{ marginRight: 7 }}
                isActive={projects && projects.length}
                isNetworkAvailable={this.state.isNetworkAvailable}
              />
              <Text style={SharedStyles.sectionLabelText}>RECENTLY IN DEVELOPMENT</Text>
            </View>
            <TouchableOpacity onPress={this._handlePressHelpProjects} style={styles.clearButton}>
              <Text style={styles.clearButtonText}>HELP</Text>
            </TouchableOpacity>
          </View>
          {this._renderProjects()}

          <View style={SharedStyles.sectionLabelContainer}>
            <Text style={SharedStyles.sectionLabelText}>RECENTLY OPENED</Text>
            <TouchableOpacity onPress={this._handlePressClearHistory} style={styles.clearButton}>
              <Text style={styles.clearButtonText}>CLEAR</Text>
            </TouchableOpacity>
          </View>

          {this._renderRecentHistory()}
          {this._renderConstants()}
        </ScrollView>

        <StatusBar barStyle="default" />
      </View>
    );
  }

  componentDidUpdate(prevProps) {
    if (!prevProps.isFocused && this.props.isFocused) {
      this._fetchProjectsAsync();
    }

    if (prevProps.isAuthenticated && !this.props.isAuthenticated) {
      // Remove all projects except Snack, because they are tied to device id
      this.setState(({ projects }) => ({
        projects: projects.filter(p => p.source === 'snack'),
      }));
    }
  }

  _updateConnectivity = (isAvailable: boolean): void => {
    if (isAvailable !== this.state.isNetworkAvailable) {
      this.setState({ isNetworkAvailable: isAvailable });
    }
  };

  _maybeResumePollingFromAppState = (nextAppState: string): void => {
    if (nextAppState === 'active' && !this._projectPolling) {
      this._startPollingForProjects();
    } else {
      this._stopPollingForProjects();
    }
  };

  _startPollingForProjects = async () => {
    this._handleRefreshAsync();
    this._projectPolling = setInterval(this._fetchProjectsAsync, PROJECT_UPDATE_INTERVAL);
  };

  _stopPollingForProjects = async () => {
    clearInterval(this._projectPolling);
    this._projectPolling = null;
  };

  _fetchProjectsAsync = async () => {
    try {
      let api = new ApiV2HttpClient();
      let projects = await api.getAsync('development-sessions', {
        deviceId: getSnackId(),
      });
      this.setState({ projects });
    } catch (e) {
      // this doesn't really matter, we will try again later
      if (__DEV__) {
        console.log(e);
      }
    }
  };

  _handleRefreshAsync = async () => {
    this.setState({ isRefreshing: true });

    try {
      await Promise.all([
        this._fetchProjectsAsync(),
        new Promise(resolve => setTimeout(resolve, 1000)),
      ]);
    } catch (e) {
      // not sure what to do here, maybe nothing?
    } finally {
      this.setState({ isRefreshing: false });
    }
  };

  _handlePressHelpProjects = () => {
    if (!this.state.isNetworkAvailable) {
      Alert.alert(
        'No network connection available',
        `You must be connected to the internet to view a list of your projects open in development.`
      );
    }

    let baseMessage = `Make sure you are signed in to the same Expo account on your computer and this app. Also verify that your computer is connected to the internet, and ideally to the same Wi-Fi network as your mobile device. Lastly, ensure that you are using the latest version of Expo CLI. Pull to refresh to update.`;
    let message = Platform.select({
      ios: Constants.isDevice
        ? baseMessage
        : `${baseMessage} If this still doesn't work, press the + icon on the header to type the project URL manually.`,
      android: baseMessage,
    });
    Alert.alert('Troubleshooting', message);
  };

  _handlePressClearHistory = () => {
    this.props.dispatch(HistoryActions.clearHistory());
  };

  _renderProjectTools = () => {
    if (IS_RESTRICTED) {
      return (
        <View style={{ marginBottom: 10 }}>
          <NoProjectTools />
        </View>
      );
    } else {
      return <ProjectTools pollForUpdates={this.props.isFocused} />;
    }
  };

  _renderRecentHistory = () => {
    return this.props.allHistory.count() === 0
      ? this._renderEmptyRecentHistory()
      : this._renderRecentHistoryItems();
  };

  _renderEmptyRecentHistory = () => {
    return (
      <View style={SharedStyles.genericCardContainer} key="empty-history">
        <View style={SharedStyles.genericCardBody}>
          <Text style={[SharedStyles.faintText, { textAlign: 'center' }]}>
            You haven't opened any projects recently.
          </Text>
        </View>
      </View>
    );
  };

  _renderRecentHistoryItems = () => {
    const extractUsername = manifestUrl => {
      let username = manifestUrl.match(/@.*?\//)[0];
      if (!username) {
        return null;
      } else {
        return username.slice(0, username.length - 1);
      }
    };

    return this.props.recentHistory.map((project, i) => (
      <SmallProjectCard
        key={project.manifestUrl}
        iconUrl={project.manifest && project.manifest.iconUrl}
        releaseChannel={
          /* 28/11/17(brentvatne) - we can remove extractReleaseChannel in a couple of months
          when project history is unlikely to include any projects with release channels */
          (project.manifest && project.manifest.releaseChannel) ||
          extractReleaseChannel(project.manifestUrl)
        }
        platform={project.platform}
        projectName={project.manifest && project.manifest.name}
        username={
          project.manifestUrl.includes('exp://exp.host')
            ? extractUsername(project.manifestUrl)
            : null
        }
        projectUrl={project.manifestUrl}
        fullWidthBorder={i === this.props.recentHistory.count() - 1}
      />
    ));
  };

  _renderConstants = () => {
    const { supportedExpoSdks = [] } = Constants;
    return (
      <View style={styles.constantsContainer}>
        <Text style={styles.deviceIdText} onPress={this._copySnackIdToClipboard}>
          Device ID: {getSnackId()}
        </Text>
        <Text style={styles.expoVersionText} onPress={this._copyClientVersionToClipboard}>
          Client version: {Constants.expoVersion}
        </Text>
        <Text style={styles.supportSdksText}>
<<<<<<< HEAD
          Supports SDK{supportedExpoSdks.length === 1 ? '' : 's'}{' '}
          {supportedExpoSdks
=======
          Supported SDK
          {SupportedExpoSdks.length === 1 ? ': ' : 's: '}
          {SupportedExpoSdks
>>>>>>> 0cbee64b
            .map(semver.major)
            .sort((a, b) => a - b)
            .join(', ')}
        </Text>
      </View>
    );
  };

  _copySnackIdToClipboard = () => {
    Clipboard.setString(getSnackId());

    // Should have some integrated alert banner
    alert('The device ID has been copied to your clipboard');
  };

  _copyClientVersionToClipboard = () => {
    Clipboard.setString(Constants.expoVersion);
    alert('The client version has been copied to your clipboard');
  };

  _renderProjects = () => {
    let { projects } = this.state;

    if (projects && projects.length) {
      return (
        <View style={styles.inDevelopmentContainer}>
          {projects.map((project, i) => (
            <SmallProjectCard
              icon={
                project.source === 'desktop'
                  ? require('../assets/cli.png')
                  : require('../assets/snack.png')
              }
              projectName={project.description}
              platform={project.platform}
              key={project.url}
              projectUrl={project.url}
              iconBorderStyle={{
                borderWidth: 1,
                borderColor: 'rgba(0, 0, 32, 0.1)',
              }}
              fullWidthBorder={i === projects.length - 1}
            />
          ))}
        </View>
      );
    } else {
      return <NoProjectsOpen isAuthenticated={this.props.isAuthenticated} />;
    }
  };
}

const styles = StyleSheet.create({
  container: {
    flex: 1,
    backgroundColor: Colors.greyBackground,
  },
  inDevelopmentContainer: {
    marginBottom: 15,
  },
  infoContainer: {
    paddingTop: 13,
    flexDirection: 'column',
    alignSelf: 'stretch',
    paddingBottom: 10,
  },
  contentContainer: {
    paddingTop: 5,
  },
  clearButton: {
    position: 'absolute',
    right: Platform.OS === 'android' ? 15 : 0,
    top: Platform.OS === 'android' ? 12 : 0,
  },
  clearButtonText: {
    color: Colors.greyText,
    fontSize: 11,
    letterSpacing: 0.92,
    ...Platform.select({
      ios: {
        fontWeight: '500',
      },
    }),
  },
  constantsContainer: {
    paddingHorizontal: 20,
    paddingTop: 15,
    paddingBottom: 20,
    justifyContent: 'flex-end',
    alignItems: 'center',
    flex: 1,
  },
  deviceIdText: {
    color: 'rgba(0,0,0,0.3)',
    fontSize: 11,
    marginBottom: 5,
  },
  expoVersionText: {
    color: 'rgba(0,0,0,0.3)',
    fontSize: 11,
    marginBottom: 5,
  },
  supportSdksText: {
    color: 'rgba(0,0,0,0.3)',
    fontSize: 11,
  },
});<|MERGE_RESOLUTION|>--- conflicted
+++ resolved
@@ -332,15 +332,9 @@
           Client version: {Constants.expoVersion}
         </Text>
         <Text style={styles.supportSdksText}>
-<<<<<<< HEAD
-          Supports SDK{supportedExpoSdks.length === 1 ? '' : 's'}{' '}
-          {supportedExpoSdks
-=======
           Supported SDK
           {SupportedExpoSdks.length === 1 ? ': ' : 's: '}
-          {SupportedExpoSdks
->>>>>>> 0cbee64b
-            .map(semver.major)
+          {SupportedExpoSdks.map(semver.major)
             .sort((a, b) => a - b)
             .join(', ')}
         </Text>
