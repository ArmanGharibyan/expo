--- conflicted
+++ resolved
@@ -208,11 +208,7 @@
   api project(':expo-background-fetch')
   api project(':expo-barcode-scanner')
   api project(':expo-barcode-scanner-interface')
-<<<<<<< HEAD
   api project(':expo-bluetooth')
-  api project(':expo-blur')
-=======
->>>>>>> 9ec8e6db
   api project(':expo-brightness')
   api project(':expo-calendar')
   api project(':expo-camera')
